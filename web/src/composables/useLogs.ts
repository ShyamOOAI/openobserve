// Copyright 2023 Zinc Labs Inc.
//
// This program is free software: you can redistribute it and/or modify
// it under the terms of the GNU Affero General Public License as published by
// the Free Software Foundation, either version 3 of the License, or
// (at your option) any later version.
//
// This program is distributed in the hope that it will be useful
// but WITHOUT ANY WARRANTY; without even the implied warranty of
// MERCHANTABILITY or FITNESS FOR A PARTICULAR PURPOSE.  See the
// GNU Affero General Public License for more details.
//
// You should have received a copy of the GNU Affero General Public License
// along with this program.  If not, see <http://www.gnu.org/licenses/>.

import { date, useQuasar } from "quasar";
import { useI18n } from "vue-i18n";
import { reactive, ref, type Ref, toRaw, nextTick, onBeforeMount } from "vue";
import { useStore } from "vuex";
import { useRouter } from "vue-router";
import { cloneDeep, remove } from "lodash-es";
import { tracer } from "@/utils/opentelemetry";

import {
  useLocalLogFilterField,
  b64EncodeUnicode,
  b64DecodeUnicode,
  formatSizeFromMB,
  timestampToTimezoneDate,
  histogramDateTimezone,
  useLocalWrapContent,
  useLocalTimezone,
  useLocalInterestingFields,
  useLocalSavedView,
  convertToCamelCase,
  getFunctionErrorMessage,
  getUUID,
} from "@/utils/zincutils";
import { getConsumableRelativeTime } from "@/utils/date";
import { byString } from "@/utils/json";
import { logsErrorMessage } from "@/utils/common";
import useSqlSuggestions from "@/composables/useSuggestions";
// import {
//   b64EncodeUnicode,
//   useLocalLogFilterField,
//   b64DecodeUnicode,
// } from "@/utils/zincutils";

import useFunctions from "@/composables/useFunctions";
import useNotifications from "@/composables/useNotifications";
import useStreams from "@/composables/useStreams";

import searchService from "@/services/search";
import type { LogsQueryPayload } from "@/ts/interfaces/query";
import savedviewsService from "@/services/saved_views";
import config from "@/aws-exports";
import useWebSocket from "./useWebSocket";

const defaultObject = {
  organizationIdetifier: "",
  runQuery: false,
  loading: false,
  loadingHistogram: false,
  loadingStream: false,
  loadingSavedView: false,
  shouldIgnoreWatcher: false,
  config: {
    splitterModel: 20,
    lastSplitterPosition: 0,
    splitterLimit: [0, 40],
    fnSplitterModel: 60,
    fnLastSplitterPosition: 0,
    fnSplitterLimit: [40, 100],
    refreshTimes: [
      [
        { label: "5 sec", value: 5 },
        { label: "1 min", value: 60 },
        { label: "1 hr", value: 3600 },
      ],
      [
        { label: "10 sec", value: 10 },
        { label: "5 min", value: 300 },
        { label: "2 hr", value: 7200 },
      ],
      [
        { label: "15 sec", value: 15 },
        { label: "15 min", value: 900 },
        { label: "1 day", value: 86400 },
      ],
      [
        { label: "30 sec", value: 30 },
        { label: "30 min", value: 1800 },
      ],
    ],
  },
  meta: {
    refreshInterval: <number>0,
    refreshIntervalLabel: "Off",
    showFields: true,
    showQuery: true,
    showHistogram: true,
    showDetailTab: false,
    toggleFunction: true,
    searchApplied: false,
    toggleSourceWrap: useLocalWrapContent()
      ? JSON.parse(useLocalWrapContent())
      : false,
    histogramDirtyFlag: false,
    sqlMode: false,
    quickMode: false,
    queryEditorPlaceholderFlag: true,
    functionEditorPlaceholderFlag: true,
    resultGrid: {
      wrapCells: false,
      manualRemoveFields: false,
      rowsPerPage: 250,
      chartInterval: "1 second",
      chartKeyFormat: "HH:mm:ss",
      navigation: {
        currentRowIndex: 0,
      },
      showPagination: true,
    },
    scrollInfo: {},
    flagWrapContent: false,
    pageType: "logs", // 'logs' or 'stream
    regions: [],
    clusters: [],
    useUserDefinedSchemas: "user_defined_schema",
    hasUserDefinedSchemas: false,
  },
  data: {
    query: <any>"",
    histogramQuery: <any>"",
    parsedQuery: {},
    errorMsg: "",
    errorCode: 0,
    filterErrMsg: "",
    missingStreamMessage: "",
    additionalErrorMsg: "",
    savedViewFilterFields: "",
    stream: {
      loading: false,
      streamLists: <object[]>[],
      selectedStream: <any>[],
      selectedStreamFields: <any>[],
      selectedFields: <string[]>[],
      filterField: "",
      addToFilter: "",
      functions: <any>[],
      streamType: "logs",
      interestingFieldList: <string[]>[],
      userDefinedSchema: <any>[],
      expandGroupRows: <any>{},
      expandGroupRowsFieldCount: <any>{},
      filteredField: <any>[],
      missingStreamMultiStreamFilter: <any>[],
    },
    resultGrid: {
      currentDateTime: new Date(),
      currentPage: 1,
      columns: <any>[],
    },
    transforms: <any>[],
    queryResults: <any>[],
    sortedQueryResults: <any>[],
    streamResults: <any>[],
    histogram: <any>{
      xData: [],
      yData: [],
      chartParams: {
        title: "",
        unparsed_x_data: [],
        timezone: "",
      },
      errorMsg: "",
      errorCode: 0,
      errorDetail: "",
    },
    editorValue: <any>"",
    datetime: <any>{
      startTime: (new Date().getTime() - 900000) * 1000,
      endTime: new Date().getTime(),
      relativeTimePeriod: "15m",
      type: "relative",
      selectedDate: <any>{},
      selectedTime: <any>{},
      queryRangeRestrictionMsg: "",
      queryRangeRestrictionInHour: 100000,
    },
    searchAround: {
      indexTimestamp: 0,
      size: <number>10,
      histogramHide: false,
    },
    tempFunctionName: "",
    tempFunctionContent: "",
    tempFunctionLoading: false,
    savedViews: <any>[],
    customDownloadQueryObj: <any>{},
    functionError: "",
    searchRequestTraceIds: <string[]>[],
  },
};

const searchObj = reactive(Object.assign({}, defaultObject));
const searchObjDebug = reactive({
  queryDataStartTime: 0,
  queryDataEndTime: 0,
  buildSearchStartTime: 0,
  buildSearchEndTime: 0,
  partitionStartTime: 0,
  partitionEndTime: 0,
  paginatedDatawithAPIStartTime: 0,
  paginatedDatawithAPIEndTime: 0,
  pagecountStartTime: 0,
  pagecountEndTime: 0,
  paginatedDataReceivedStartTime: 0,
  paginatedDataReceivedEndTime: 0,
  histogramStartTime: 0,
  histogramEndTime: 0,
  histogramProcessingStartTime: 0,
  histogramProcessingEndTime: 0,
  extractFieldsStartTime: 0,
  extractFieldsEndTime: 0,
  extractFieldsWithAPI: "",
});

const searchAggData = reactive({
  total: 0,
  hasAggregation: false,
});

const useLogs = () => {
  const store = useStore();
  const { t } = useI18n();
  const $q = useQuasar();
  const { getAllFunctions } = useFunctions();
  const { showErrorNotification } = useNotifications();
  const { getStreams, getStream, getMultiStreams } = useStreams();
  const router = useRouter();
  let parser: any;
  const fieldValues = ref();
  const initialQueryPayload: Ref<LogsQueryPayload | null> = ref(null);
  const notificationMsg = ref("");

  const { sendMessage } = useWebSocket(store.state.webSocketUrl);

  const { updateFieldKeywords } = useSqlSuggestions();

  onBeforeMount(async () => {
    if (router.currentRoute.value.query?.quick_mode == "true") {
      searchObj.meta.quickMode = true;
    }
    await importSqlParser();
  });

  const importSqlParser = async () => {
    const useSqlParser: any = await import("@/composables/useParser");
    const { sqlParser }: any = useSqlParser.default();
    parser = await sqlParser();
  };

  searchObj.organizationIdetifier = store.state.selectedOrganization.identifier;
  const resetSearchObj = () => {
    // searchObj = reactive(Object.assign({}, defaultObject));
    searchObj.data.errorMsg = "No stream found in selected organization!";
    searchObj.data.stream.streamLists = [];
    searchObj.data.stream.selectedStream = [];
    searchObj.data.stream.selectedStreamFields = [];
    searchObj.data.queryResults = {};
    searchObj.data.sortedQueryResults = [];
    searchObj.data.histogram = {
      xData: [],
      yData: [],
      chartParams: {
        title: "",
        unparsed_x_data: [],
        timezone: "",
      },
      errorCode: 0,
      errorMsg: "",
      errorDetail: "",
    };
    searchObj.data.tempFunctionContent = "";
    searchObj.data.query = "";
    searchObj.data.editorValue = "";
    searchObj.meta.sqlMode = false;
    searchObj.runQuery = false;
    searchObj.data.savedViews = [];
  };

  const updatedLocalLogFilterField = (): void => {
    const identifier: string = searchObj.organizationIdetifier || "default";
    const selectedFields: any =
      useLocalLogFilterField()?.value != null
        ? useLocalLogFilterField()?.value
        : {};
    const stream = searchObj.data.stream.selectedStream.sort().join("_");
    selectedFields[`${identifier}_${stream}`] =
      searchObj.data.stream.selectedFields;
    useLocalLogFilterField(selectedFields);
  };

  function resetFunctions() {
    store.dispatch("setFunctions", []);
    searchObj.data.transforms = [];
    searchObj.data.stream.functions = [];
    return;
  }

  const getFunctions = async () => {
    try {
      if (store.state.organizationData.functions.length == 0) {
        await getAllFunctions();
      }

      store.state.organizationData.functions.map((data: any) => {
        const args: any = [];
        for (let i = 0; i < parseInt(data.num_args); i++) {
          args.push("'${1:value}'");
        }

        const itemObj: {
          name: any;
          args: string;
        } = {
          name: data.name,
          args: "(" + args.join(",") + ")",
        };
        searchObj.data.transforms.push({
          name: data.name,
          function: data.function,
        });
        if (!data.stream_name) {
          searchObj.data.stream.functions.push(itemObj);
        }
      });
      return;
    } catch (e) {
      showErrorNotification("Error while fetching functions");
    }
  };

  function resetStreamData() {
    store.dispatch("resetStreams", {});
    searchObj.data.stream.selectedStream = [];
    searchObj.data.stream.selectedStreamFields = [];
    searchObj.data.stream.selectedFields = [];
    searchObj.data.stream.filterField = "";
    searchObj.data.stream.addToFilter = "";
    searchObj.data.stream.functions = [];
    searchObj.data.stream.streamType =
      (router.currentRoute.value.query.stream_type as string) || "logs";
    searchObj.data.stream.streamLists = [];
    resetQueryData();
    resetSearchAroundData();
  }

  function resetQueryData() {
    // searchObj.data.queryResults = {};
    searchObj.data.sortedQueryResults = [];
    // searchObj.data.histogram = {
    //   xData: [],
    //   yData: [],
    //   chartParams: {},
    // };
    // searchObj.data.resultGrid.columns = [];
    searchObj.data.resultGrid.currentPage = 1;
    searchObj.runQuery = false;
    searchObj.data.errorMsg = "";
  }

  function resetSearchAroundData() {
    searchObj.data.searchAround.indexTimestamp = -1;
    searchObj.data.searchAround.size = 0;
  }

  async function loadStreamLists() {
    try {
      if (searchObj.data.streamResults.list.length > 0) {
        let lastUpdatedStreamTime = 0;

        let selectedStream: any[] = [];

        searchObj.data.stream.streamLists = [];
        let itemObj: {
          label: string;
          value: string;
        };
        // searchObj.data.streamResults.list.forEach((item: any) => {
        for (const item of searchObj.data.streamResults.list) {
          itemObj = {
            label: item.name,
            value: item.name,
          };

          searchObj.data.stream.streamLists.push(itemObj);

          // If isFirstLoad is true, then select the stream from query params
          if (router.currentRoute.value?.query?.stream == item.name) {
            selectedStream.push(itemObj.value);
          }
          if (
            !router.currentRoute.value?.query?.stream &&
            item.stats.doc_time_max >= lastUpdatedStreamTime
          ) {
            selectedStream = [];
            lastUpdatedStreamTime = item.stats.doc_time_max;
            selectedStream.push(itemObj.value);
          }
        }
        if (
          store.state.zoConfig.query_on_stream_selection == false ||
          router.currentRoute.value.query?.type == "stream_explorer"
        ) {
          searchObj.data.stream.selectedStream = selectedStream;
        }
      } else {
        searchObj.data.errorMsg = "No stream found in selected organization!";
      }
      return;
    } catch (e: any) {
      console.log("Error while loading stream list");
    }
  }

  async function loadStreamFileds(streamName: string) {
    try {
      if (streamName != "") {
        searchObj.loadingStream = true;
        return await getStream(
          streamName,
          searchObj.data.stream.streamType || "logs",
          true
        ).then((res) => {
          searchObj.loadingStream = false;
          return res;
        });
      } else {
        searchObj.data.errorMsg = "No stream found in selected organization!";
      }
      return;
    } catch (e: any) {
      searchObj.loadingStream = false;
      console.log("Error while loading stream fields");
    }
  }

  const getStreamList = async () => {
    try {
      // commented below function as we are doing resetStreamData from all the places where getStreamList is called
      // resetStreamData();
      const streamType = searchObj.data.stream.streamType || "logs";
      const streamData: any = await getStreams(streamType, false);
      searchObj.data.streamResults["list"] = streamData.list;
      await nextTick();
      await loadStreamLists();
      return;
    } catch (e: any) {
      console.log("Error while getting stream list");
    }
  };

  const generateURLQuery = (isShareLink: boolean = false) => {
    const date = searchObj.data.datetime;

    const query: any = {};

    if (searchObj.data.stream.streamType) {
      query["stream_type"] = searchObj.data.stream.streamType;
    }

    if (
      searchObj.data.stream.selectedStream.length > 0 &&
      typeof searchObj.data.stream.selectedStream != "object"
    ) {
      query["stream"] = searchObj.data.stream.selectedStream.join(",");
    } else if (
      typeof searchObj.data.stream.selectedStream == "object" &&
      searchObj.data.stream.selectedStream.hasOwnProperty("value")
    ) {
      query["stream"] = searchObj.data.stream.selectedStream.value;
    } else {
      query["stream"] = searchObj.data.stream.selectedStream.join(",");
    }

    if (date.type == "relative") {
      if (isShareLink) {
        query["from"] = date.startTime;
        query["to"] = date.endTime;
      } else {
        query["period"] = date.relativeTimePeriod;
      }
    } else if (date.type == "absolute") {
      query["from"] = date.startTime;
      query["to"] = date.endTime;
    }

    query["refresh"] = searchObj.meta.refreshInterval;

    if (searchObj.data.query) {
      query["sql_mode"] = searchObj.meta.sqlMode;
      query["query"] = b64EncodeUnicode(searchObj.data.query);
    }

    if (
      searchObj.meta.toggleFunction &&
      searchObj.data.tempFunctionContent != ""
    ) {
      query["functionContent"] = b64EncodeUnicode(
        searchObj.data.tempFunctionContent
      );
    }

    // TODO : Add type in query params for all types
    if (searchObj.meta.pageType !== "logs") {
      query["type"] = searchObj.meta.pageType;
    }

    query["defined_schemas"] = searchObj.meta.useUserDefinedSchemas;
    query["org_identifier"] = store.state.selectedOrganization.identifier;
    query["quick_mode"] = searchObj.meta.quickMode;
    query["show_histogram"] = searchObj.meta.showHistogram;
    // query["timezone"] = store.state.timezone;
    return query;
  };

  const updateUrlQueryParams = () => {
    const query = generateURLQuery(false);

    router.push({ query });
  };

  function extractFilterColumns(expression: any) {
    const columns: any[] = [];

    function traverse(node: {
      type: string;
      column: any;
      left: any;
      right: any;
      args: { type: string; value: any[] };
    }) {
      if (node.type === "column_ref") {
        columns.push(node.column);
      } else if (node.type === "binary_expr") {
        traverse(node.left);
        traverse(node.right);
      } else if (node.type === "function") {
        // Function expressions might contain columns as arguments
        if (node.args && node.args.type === "expr_list") {
          node.args.value.forEach((arg: any) => traverse(arg));
        }
      }
    }

    traverse(expression);
    return columns;
  }

  const validateFilterForMultiStream = () => {
    const filterCondition = searchObj.data.editorValue;
    const parsedSQL: any = parser.astify(
      "select * from stream where " + filterCondition
    );
    searchObj.data.stream.filteredField = extractFilterColumns(
      parsedSQL?.where
    );

    searchObj.data.filterErrMsg = "";
    searchObj.data.missingStreamMessage = "";
    searchObj.data.stream.missingStreamMultiStreamFilter = [];
    for (const fieldName of searchObj.data.stream.filteredField) {
      const filteredFields: any =
        searchObj.data.stream.selectedStreamFields.filter(
          (field: any) => field.name === fieldName
        );
      if (filteredFields.length > 0) {
        const streamsCount = filteredFields[0].streams.length;
        const allStreamsEqual = filteredFields.every(
          (field: any) => field.streams.length === streamsCount
        );
        if (!allStreamsEqual) {
          searchObj.data.filterErrMsg += `Field '${fieldName}' exists in different number of streams.\n`;
        }
      } else {
        searchObj.data.filterErrMsg += `Field '${fieldName}' does not exist in the one or more stream.\n`;
      }

      const fieldStreams: any = searchObj.data.stream.selectedStreamFields
        .filter((field: any) => field.name === fieldName)
        .map((field: any) => field.streams)
        .flat();

      searchObj.data.stream.missingStreamMultiStreamFilter =
        searchObj.data.stream.selectedStream.filter(
          (stream: any) => !fieldStreams.includes(stream)
        );

      if (searchObj.data.stream.missingStreamMultiStreamFilter.length > 0) {
        searchObj.data.missingStreamMessage = `One or more filter fields do not exist in "${searchObj.data.stream.missingStreamMultiStreamFilter.join(
          ", "
        )}", hence no search is performed in the mentioned stream.\n`;
      }
    }

    return searchObj.data.filterErrMsg === "" ? true : false;
  };

  function buildSearch() {
    try {
      let query = searchObj.data.editorValue;
      searchObj.data.filterErrMsg = "";
      searchObj.data.missingStreamMessage = "";
      searchObj.data.stream.missingStreamMultiStreamFilter = [];
      const req: any = {
        query: {
          sql: searchObj.meta.sqlMode
            ? query
            : 'select [FIELD_LIST][QUERY_FUNCTIONS] from "[INDEX_NAME]" [WHERE_CLAUSE]',
          start_time: (new Date().getTime() - 900000) * 1000,
          end_time: new Date().getTime() * 1000,
          from:
            searchObj.meta.resultGrid.rowsPerPage *
              (searchObj.data.resultGrid.currentPage - 1) || 0,
          size: searchObj.meta.resultGrid.rowsPerPage,
          quick_mode: searchObj.meta.quickMode,
        },
        aggs: {
          histogram:
            "select histogram(" +
            store.state.zoConfig.timestamp_column +
            ", '[INTERVAL]') AS zo_sql_key, count(*) AS zo_sql_num from \"[INDEX_NAME]\" [WHERE_CLAUSE] GROUP BY zo_sql_key ORDER BY zo_sql_key",
        },
      };

      if (
        config.isEnterprise == "true" &&
        store.state.zoConfig.super_cluster_enabled
      ) {
        req["regions"] = searchObj.meta.regions;
        req["clusters"] = searchObj.meta.clusters;
      }

      if (searchObj.data.stream.selectedStreamFields.length == 0) {
        const streamData: any = getStreams(
          searchObj.data.stream.selectedStream,
          true,
          true
        );
        searchObj.data.stream.selectedStreamFields = streamData.schema;
      }

      const streamFieldNames: any =
        searchObj.data.stream.selectedStreamFields.map(
          (item: any) => item.name
        );

      for (
        let i = searchObj.data.stream.interestingFieldList.length - 1;
        i >= 0;
        i--
      ) {
        const fieldName = searchObj.data.stream.interestingFieldList[i];
        if (!streamFieldNames.includes(fieldName)) {
          searchObj.data.stream.interestingFieldList.splice(i, 1);
        }
      }

      if (
        searchObj.data.stream.interestingFieldList.length > 0 &&
        searchObj.meta.quickMode
      ) {
        if (searchObj.data.stream.selectedStream.length == 1) {
          req.query.sql = req.query.sql.replace(
            "[FIELD_LIST]",
            searchObj.data.stream.interestingFieldList.join(",")
          );
        }
      } else {
        req.query.sql = req.query.sql.replace("[FIELD_LIST]", "*");
      }

      const timestamps: any =
        searchObj.data.datetime.type === "relative"
          ? getConsumableRelativeTime(
              searchObj.data.datetime.relativeTimePeriod
            )
          : cloneDeep(searchObj.data.datetime);

      if (
        timestamps.startTime != "Invalid Date" &&
        timestamps.endTime != "Invalid Date"
      ) {
        if (timestamps.startTime > timestamps.endTime) {
          notificationMsg.value = "Start time cannot be greater than end time";
          // showErrorNotification("Start time cannot be greater than end time");
          return false;
        }
        searchObj.meta.resultGrid.chartKeyFormat = "HH:mm:ss";

        req.query.start_time = timestamps.startTime;
        req.query.end_time = timestamps.endTime;

        searchObj.meta.resultGrid.chartInterval = "10 second";
        if (req.query.end_time - req.query.start_time >= 1000000 * 60 * 30) {
          searchObj.meta.resultGrid.chartInterval = "15 second";
          searchObj.meta.resultGrid.chartKeyFormat = "HH:mm:ss";
        }
        if (req.query.end_time - req.query.start_time >= 1000000 * 60 * 60) {
          searchObj.meta.resultGrid.chartInterval = "30 second";
          searchObj.meta.resultGrid.chartKeyFormat = "HH:mm:ss";
        }
        if (req.query.end_time - req.query.start_time >= 1000000 * 3600 * 2) {
          searchObj.meta.resultGrid.chartInterval = "1 minute";
          searchObj.meta.resultGrid.chartKeyFormat = "MM-DD HH:mm";
        }
        if (req.query.end_time - req.query.start_time >= 1000000 * 3600 * 6) {
          searchObj.meta.resultGrid.chartInterval = "5 minute";
          searchObj.meta.resultGrid.chartKeyFormat = "MM-DD HH:mm";
        }
        if (req.query.end_time - req.query.start_time >= 1000000 * 3600 * 24) {
          searchObj.meta.resultGrid.chartInterval = "30 minute";
          searchObj.meta.resultGrid.chartKeyFormat = "MM-DD HH:mm";
        }
        if (req.query.end_time - req.query.start_time >= 1000000 * 86400 * 7) {
          searchObj.meta.resultGrid.chartInterval = "1 hour";
          searchObj.meta.resultGrid.chartKeyFormat = "MM-DD HH:mm";
        }
        if (req.query.end_time - req.query.start_time >= 1000000 * 86400 * 30) {
          searchObj.meta.resultGrid.chartInterval = "1 day";
          searchObj.meta.resultGrid.chartKeyFormat = "YYYY-MM-DD";
        }

        req.aggs.histogram = req.aggs.histogram.replaceAll(
          "[INTERVAL]",
          searchObj.meta.resultGrid.chartInterval
        );
      } else {
        return false;
      }

      if (searchObj.meta.sqlMode == true) {
        req.aggs.histogram = req.aggs.histogram.replace(
          "[INDEX_NAME]",
          searchObj.data.stream.selectedStream[0]
        );

        req.aggs.histogram = req.aggs.histogram.replace("[WHERE_CLAUSE]", "");

        searchObj.data.query = query;
        const parsedSQL: any = fnParsedSQL();
        const histogramParsedSQL: any = fnHistogramParsedSQL(
          req.aggs.histogram
        );

        histogramParsedSQL.where = parsedSQL.where;

        let histogramQuery = parser.sqlify(histogramParsedSQL);
        histogramQuery = histogramQuery.replace(/`/g, '"');
        req.aggs.histogram = histogramQuery;

        if (!parsedSQL?.columns?.length) {
          notificationMsg.value = "Invalid SQL Syntax";
          return false;
        }

        // if (
        //   hasTimeStampColumn(parsedSQL.columns) &&
        //   parsedSQL.orderby == null
        // ) {
        //   // showErrorNotification("Order by clause is required in SQL mode");
        //   notificationMsg.value = "Order by clause is required in SQL mode";
        //   return false;
        // }

        // if (!hasTimeStampColumn(parsedSQL.columns)) {
        //   // showErrorNotification("Timestamp column is required in SQL mode");
        //   notificationMsg.value = "Timestamp column is required in SQL mode";
        //   return false;
        // }

        if (parsedSQL.limit != null) {
          req.query.size = parsedSQL.limit.value[0].value;

          if (parsedSQL.limit.seperator == "offset") {
            req.query.from = parsedSQL.limit.value[1].value || 0;
          }

          // parsedSQL.limit = null;

          query = parser.sqlify(parsedSQL);

          //replace backticks with \" for sql_mode
          query = query.replace(/`/g, '"');
          searchObj.data.queryResults.hits = [];
          searchObj.data.queryResults.total = 0;
        }

        req.query.sql = query;
        req.query["sql_mode"] = "full";
        // delete req.aggs;
      } else {
        const parseQuery = query.split("|");
        let queryFunctions = "";
        let whereClause = "";
        if (parseQuery.length > 1) {
          queryFunctions = "," + parseQuery[0].trim();
          whereClause = parseQuery[1].trim();
        } else {
          whereClause = parseQuery[0].trim();
        }

        whereClause = whereClause
          .split("\n")
          .filter((line: string) => !line.trim().startsWith("--"))
          .join("\n");
        if (whereClause.trim() != "") {
          whereClause = whereClause
            .replace(/=(?=(?:[^"']*"[^"']*"')*[^"']*$)/g, " =")
            .replace(/>(?=(?:[^"']*"[^"']*"')*[^"']*$)/g, " >")
            .replace(/<(?=(?:[^"']*"[^"']*"')*[^"']*$)/g, " <");

          whereClause = whereClause
            .replace(/!=(?=(?:[^"']*"[^"']*"')*[^"']*$)/g, " !=")
            .replace(/! =(?=(?:[^"']*"[^"']*"')*[^"']*$)/g, " !=")
            .replace(/< =(?=(?:[^"']*"[^"']*"')*[^"']*$)/g, " <=")
            .replace(/> =(?=(?:[^"']*"[^"']*"')*[^"']*$)/g, " >=");

          //remove everything after -- in where clause
          const parsedSQL = whereClause.split(" ");
          // searchObj.data.stream.selectedStreamFields.forEach((field: any) => {
          //   parsedSQL.forEach((node: any, index: any) => {
          //     if (node == field.name) {
          //       node = node.replaceAll('"', "");
          //       parsedSQL[index] = '"' + node + '"';
          //     }
          //   });
          // });
          let field: any;
          let node: any;
          let index: any;
          for (field of searchObj.data.stream.selectedStreamFields) {
            for ([node, index] of parsedSQL) {
              if (node === field.name) {
                parsedSQL[index] = '"' + node.replaceAll('"', "") + '"';
              }
            }
          }

          whereClause = parsedSQL.join(" ");

          req.query.sql = req.query.sql.replace(
            "[WHERE_CLAUSE]",
            " WHERE " + whereClause
          );

          req.aggs.histogram = req.aggs.histogram.replace(
            "[WHERE_CLAUSE]",
            " WHERE " + whereClause
          );
        } else {
          req.query.sql = req.query.sql.replace("[WHERE_CLAUSE]", "");
          req.aggs.histogram = req.aggs.histogram.replace("[WHERE_CLAUSE]", "");
        }

        req.query.sql = req.query.sql.replace(
          "[QUERY_FUNCTIONS]",
          queryFunctions
        );

        // in the case of multi stream, we need to pass query for each selected stream in the form of array
        // additional checks added for filter condition,
        // 1. all fields in filter condition should be present in same streams.
        // if one or more fields belongs to different stream then error will be shown
        // 2. if multiple streams are selected but filter condition contains fields from only one stream
        // then we need to send the search request for only matched stream
        if (searchObj.data.stream.selectedStream.length > 1) {
          let streams: any = searchObj.data.stream.selectedStream;
          if (whereClause.trim() != "") {
            const validationFlag = validateFilterForMultiStream();
            if (!validationFlag) {
              return false;
            }

            if (
              searchObj.data.stream.missingStreamMultiStreamFilter.length > 0
            ) {
              streams = searchObj.data.stream.selectedStream.filter(
                (streams: any) =>
                  !searchObj.data.stream.missingStreamMultiStreamFilter.includes(
                    streams
                  )
              );
            }
          }

          const preSQLQuery = req.query.sql;
          const preHistogramSQLQuery = req.aggs.histogram;
          req.query.sql = [];

          streams
            .join(",")
            .split(",")
            .forEach((item: any) => {
              let finalQuery: string = preSQLQuery.replace(
                "[INDEX_NAME]",
                item
              );

              // const finalHistogramQuery: string = preHistogramSQLQuery.replace(
              //   "[INDEX_NAME]",
              //   item
              // );

              const listOfFields: any = [];
              let streamField: any = {};
              for (const field of searchObj.data.stream.interestingFieldList) {
                for (streamField of searchObj.data.stream
                  .selectedStreamFields) {
                  if (
                    streamField?.name == field &&
                    streamField?.streams.indexOf(item) > -1 &&
                    listOfFields.indexOf(field) == -1
                  ) {
                    listOfFields.push(field);
                  }
                }
              }

              let queryFieldList: string = "";
              if (listOfFields.length > 0) {
                queryFieldList = "," + listOfFields.join(",");
              }

              finalQuery = finalQuery.replace(
                "[FIELD_LIST]",
                `'${item}' as _stream_name` + queryFieldList
              );

              // finalHistogramQuery = finalHistogramQuery.replace(
              //   "[FIELD_LIST]",
              //   `'${item}' as _stream_name,` + listOfFields.join(",")
              // );

              req.query.sql.push(finalQuery);
              // req.aggs.histogram.push(finalHistogramQuery);
            });
        } else {
          req.query.sql = req.query.sql.replace(
            "[INDEX_NAME]",
            searchObj.data.stream.selectedStream[0]
          );

          req.aggs.histogram = req.aggs.histogram.replace(
            "[INDEX_NAME]",
            searchObj.data.stream.selectedStream[0]
          );
        }

        // const parsedSQL = parser.astify(req.query.sql);
        // const unparsedSQL = parser.sqlify(parsedSQL);
        // console.log(unparsedSQL);
      }

      // in case of sql mode or disable histogram to get total records we need to set track_total_hits to true
      // because histogram query will not be executed
      // if (
      //   searchObj.data.resultGrid.currentPage == 1 &&
      //   (searchObj.meta.showHistogram === false || searchObj.meta.sqlMode)
      // ) {
      //   req.query.track_total_hits = true;
      // }

      if (
        searchObj.data.resultGrid.currentPage > 1 ||
        searchObj.meta.showHistogram === false
      ) {
        // delete req.aggs;

        if (searchObj.meta.showHistogram === false) {
          // delete searchObj.data.histogram;
          searchObj.data.histogram = {
            xData: [],
            yData: [],
            chartParams: {
              title: "",
              unparsed_x_data: [],
              timezone: "",
            },
            errorCode: 0,
            errorMsg: "",
            errorDetail: "",
          };
          searchObj.meta.histogramDirtyFlag = true;
        } else {
          searchObj.meta.histogramDirtyFlag = false;
        }
      }

      if (store.state.zoConfig.sql_base64_enabled) {
        req["encoding"] = "base64";
        req.query.sql = b64EncodeUnicode(req.query.sql);
        if (
          !searchObj.meta.sqlMode &&
          searchObj.data.resultGrid.currentPage == 1
        ) {
          req.aggs.histogram = b64EncodeUnicode(req.aggs.histogram);
        }
      }

      updateUrlQueryParams();

      return req;
    } catch (e: any) {
      // showErrorNotification("Invalid SQL Syntax");
      console.log(e);
      notificationMsg.value = "Invalid SQL Syntax";
    }
  }

  const isNonAggregatedQuery = (parsedSQL: any = null) => {
    return !parsedSQL?.limit;
  };

  const getQueryPartitions = async (queryReq: any) => {
    try {
      // const queryReq = buildSearch();
      searchObj.data.queryResults.hits = [];
      searchObj.data.histogram = {
        xData: [],
        yData: [],
        chartParams: {
          title: "",
          unparsed_x_data: [],
          timezone: "",
        },
        errorCode: 0,
        errorMsg: "",
        errorDetail: "",
      };

      const parsedSQL: any = fnParsedSQL();

      if (searchObj.meta.sqlMode && parsedSQL == undefined) {
        searchObj.data.queryResults.error = "Invalid SQL Syntax";
        throw new Error("Invalid SQL Syntax");
        return;
      }

      if (
        !searchObj.meta.sqlMode ||
        (searchObj.meta.sqlMode && isNonAggregatedQuery(parsedSQL))
      ) {
        const partitionQueryReq: any = {
          sql: queryReq.query.sql,
          start_time: queryReq.query.start_time,
          end_time: queryReq.query.end_time,
          sql_mode: searchObj.meta.sqlMode ? "full" : "context",
        };
        if (store.state.zoConfig.sql_base64_enabled) {
          partitionQueryReq["encoding"] = "base64";
        }

        if (
          config.isEnterprise == "true" &&
          store.state.zoConfig.super_cluster_enabled
        ) {
          if (queryReq.query.hasOwnProperty("regions")) {
            partitionQueryReq["regions"] = queryReq.query.regions;
          }

          if (queryReq.query.hasOwnProperty("clusters")) {
            partitionQueryReq["clusters"] = queryReq.query.clusters;
          }
        }

        if (parsedSQL != undefined && hasAggregation(parsedSQL?.columns)) {
          searchObj.data.queryResults.partitionDetail = {
            partitions: [],
            partitionTotal: [],
            paginations: [],
          };
          let pageObject: any = [];
          const partitions: any = [
            [partitionQueryReq.start_time, partitionQueryReq.end_time],
          ];
          searchObj.data.queryResults.partitionDetail.partitions = partitions;
          for (const [index, item] of partitions.entries()) {
            pageObject = [
              {
                startTime: item[0],
                endTime: item[1],
                from: 0,
                size: searchObj.meta.resultGrid.rowsPerPage,
              },
            ];
            searchObj.data.queryResults.partitionDetail.paginations.push(
              pageObject
            );
            searchObj.data.queryResults.partitionDetail.partitionTotal.push(-1);
          }
        } else {
<<<<<<< HEAD
          sendMessage(
            JSON.stringify({
              type: "search",
              content: {
                type: "partition",
                trace_id: getUUID().replace(/-/g, ""),
                query: partitionQueryReq,
              },
            })
          );
=======
          const { traceparent, traceId } = generateTraceContext();

          addTraceId(traceId);

>>>>>>> 0f539285
          await searchService
            .partition({
              org_identifier: searchObj.organizationIdetifier,
              query: partitionQueryReq,
              page_type: searchObj.data.stream.streamType,
              traceparent,
            })
            .then(async (res) => {
              removeTraceId(traceId);
              searchObj.data.queryResults.partitionDetail = {
                partitions: [],
                partitionTotal: [],
                paginations: [],
              };

              // searchObj.data.queryResults.total = res.data.records;
              // const partitions = res.data.partitions;

              // searchObj.data.queryResults.partitionDetail.partitions =
              //   partitions;

              // let pageObject: any = [];
              // partitions.forEach((item: any, index: number) => {
              //   pageObject = [
              //     {
              //       startTime: item[0],
              //       endTime: item[1],
              //       from: 0,
              //       size: searchObj.meta.resultGrid.rowsPerPage,
              //     },
              //   ];
              //   searchObj.data.queryResults.partitionDetail.paginations.push(
              //     pageObject
              //   );
              //   searchObj.data.queryResults.partitionDetail.partitionTotal.push(-1);
              // });
              // for (const [index, item] of partitions.entries()) {
              //   pageObject = [
              //     {
              //       startTime: item[0],
              //       endTime: item[1],
              //       from: 0,
              //       size: searchObj.meta.resultGrid.rowsPerPage,
              //     },
              //   ];
              //   searchObj.data.queryResults.partitionDetail.paginations.push(
              //     pageObject
              //   );
              //   searchObj.data.queryResults.partitionDetail.partitionTotal.push(
              //     -1
              //   );
              // }
              if (typeof partitionQueryReq.sql != "string") {
                const partitionSize = 0;
                let partitions = [];
                let pageObject = [];
                // Object.values(res).forEach((partItem: any) => {
                const partItem = res.data;
                searchObj.data.queryResults.total += partItem.records;

                if (partItem.partitions.length > partitionSize) {
                  partitions = partItem.partitions;

                  searchObj.data.queryResults.partitionDetail.partitions =
                    partitions;

                  for (const [index, item] of partitions.entries()) {
                    pageObject = [
                      {
                        startTime: item[0],
                        endTime: item[1],
                        from: 0,
                        size: searchObj.meta.resultGrid.rowsPerPage,
                      },
                    ];
                    searchObj.data.queryResults.partitionDetail.paginations.push(
                      pageObject
                    );
                    searchObj.data.queryResults.partitionDetail.partitionTotal.push(
                      -1
                    );
                  }
                }
                // });
              } else {
                searchObj.data.queryResults.total = res.data.records;
                const partitions = res.data.partitions;
                let pageObject = [];
                searchObj.data.queryResults.partitionDetail.partitions =
                  partitions;

                for (const [index, item] of partitions.entries()) {
                  pageObject = [
                    {
                      startTime: item[0],
                      endTime: item[1],
                      from: 0,
                      size: searchObj.meta.resultGrid.rowsPerPage,
                    },
                  ];
                  searchObj.data.queryResults.partitionDetail.paginations.push(
                    pageObject
                  );
                  searchObj.data.queryResults.partitionDetail.partitionTotal.push(
                    -1
                  );
                }
              }
            });
        }
      } else {
        searchObj.data.queryResults.partitionDetail = {
          partitions: [],
          partitionTotal: [],
          paginations: [],
        };

        searchObj.data.queryResults.partitionDetail.partitions = [
          [queryReq.query.start_time, queryReq.query.end_time],
        ];

        let pageObject: any = [];
        // searchObj.data.queryResults.partitionDetail.partitions.forEach(
        //   (item: any, index: number) => {
        //     pageObject = [
        //       {
        //         startTime: item[0],
        //         endTime: item[1],
        //         from: 0,
        //         size: searchObj.meta.resultGrid.rowsPerPage,
        //       },
        //     ];
        //     searchObj.data.queryResults.partitionDetail.paginations.push(
        //       pageObject
        //     );
        //     searchObj.data.queryResults.partitionDetail.partitionTotal.push(-1);
        //   }
        // );
        for (const [
          index,
          item,
        ] of searchObj.data.queryResults.partitionDetail.partitions.entries()) {
          pageObject = [
            {
              startTime: item[0],
              endTime: item[1],
              from: 0,
              size: searchObj.meta.resultGrid.rowsPerPage,
            },
          ];
          searchObj.data.queryResults.partitionDetail.paginations.push(
            pageObject
          );
          searchObj.data.queryResults.partitionDetail.partitionTotal.push(-1);
        }
      }
    } catch (e: any) {
      console.log("error", e);
      searchObj.data.queryResults.error = e.message;
      throw e;
    }
  };

  const refreshPartitionPagination = (regenrateFlag: boolean = false) => {
    const { rowsPerPage } = searchObj.meta.resultGrid;
    const { currentPage } = searchObj.data.resultGrid;
    const partitionDetail = searchObj.data.queryResults.partitionDetail;
    let remainingRecords = rowsPerPage;
    let lastPartitionSize = 0;

    if (
      partitionDetail.paginations.length <= currentPage + 3 ||
      regenrateFlag
    ) {
      partitionDetail.paginations = [];

      let pageNumber = 0;
      let partitionFrom = 0;
      let total = 0;
      let totalPages = 0;
      let recordSize = 0;
      let from = 0;
      let lastPage = 0;

      const parsedSQL: any = fnParsedSQL();

      if (
        (searchObj.data.queryResults.aggs !== undefined &&
          searchObj.data.resultGrid.currentPage == 1 &&
          searchObj.meta.showHistogram == true &&
          searchObj.data.stream.selectedStream.length <= 1 &&
          (!searchObj.meta.sqlMode ||
            (searchObj.meta.sqlMode && isNonAggregatedQuery(parsedSQL)))) ||
        (searchObj.loadingHistogram == false &&
          searchObj.meta.showHistogram == true &&
          searchObj.data.stream.selectedStream.length <= 1 &&
          searchObj.meta.sqlMode == false &&
          searchObj.data.resultGrid.currentPage == 1)
      ) {
        if (
          searchObj.data.queryResults.hasOwnProperty("aggs") &&
          searchObj.data.queryResults.aggs != null
        ) {
          searchObj.data.queryResults.total =
            searchObj.data.queryResults.aggs.reduce(
              (accumulator: number, currentValue: any) =>
                accumulator +
                Math.max(parseInt(currentValue.zo_sql_num, 10), 0),
              0
            );
          partitionDetail.partitionTotal[0] = searchObj.data.queryResults.total;
        }
      } else {
        searchObj.data.queryResults.total =
          partitionDetail.partitionTotal.reduce(
            (accumulator: number, currentValue: number) =>
              accumulator + Math.max(currentValue, 0),
            0
          );
      }
      // partitionDetail.partitions.forEach((item: any, index: number) => {
      for (const [index, item] of partitionDetail.partitions.entries()) {
        total = partitionDetail.partitionTotal[index];
        totalPages = Math.ceil(total / rowsPerPage);
        if (!partitionDetail.paginations[pageNumber]) {
          partitionDetail.paginations[pageNumber] = [];
        }
        if (totalPages > 0) {
          partitionFrom = 0;
          for (let i = 0; i < totalPages; i++) {
            remainingRecords = rowsPerPage;
            recordSize =
              i === totalPages - 1
                ? total - partitionFrom || rowsPerPage
                : rowsPerPage;
            from = partitionFrom;

            // if (i === 0 && partitionDetail.paginations.length > 0) {
            lastPartitionSize = 0;
            if (pageNumber > 0) {
              lastPage = partitionDetail.paginations.length - 1;

              // partitionDetail.paginations[lastPage].forEach((item: any) => {
              for (const item of partitionDetail.paginations[lastPage]) {
                lastPartitionSize += item.size;
              }

              if (lastPartitionSize != rowsPerPage) {
                recordSize = rowsPerPage - lastPartitionSize;
              }
            }
            if (!partitionDetail.paginations[pageNumber]) {
              partitionDetail.paginations[pageNumber] = [];
            }

            partitionDetail.paginations[pageNumber].push({
              startTime: item[0],
              endTime: item[1],
              from,
              size: Math.abs(Math.min(recordSize, rowsPerPage)),
            });

            partitionFrom += recordSize;

            if (
              recordSize == rowsPerPage ||
              lastPartitionSize + recordSize == rowsPerPage
            ) {
              pageNumber++;
            }

            if (
              partitionDetail.paginations.length >
              searchObj.data.resultGrid.currentPage + 10
            ) {
              return true;
            }
          }
        } else {
          lastPartitionSize = 0;
          recordSize = rowsPerPage;
          lastPage = partitionDetail.paginations.length - 1;

          // partitionDetail.paginations[lastPage].forEach((item: any) => {
          for (const item of partitionDetail.paginations[lastPage]) {
            lastPartitionSize += item.size;
          }

          if (lastPartitionSize != rowsPerPage) {
            recordSize = rowsPerPage - lastPartitionSize;
          }
          from = 0;

          if (total == 0) {
            recordSize = 0;
          }

          partitionDetail.paginations[pageNumber].push({
            startTime: item[0],
            endTime: item[1],
            from,
            size: Math.abs(recordSize),
          });

          if (partitionDetail.paginations[pageNumber].size > 0) {
            pageNumber++;
            remainingRecords =
              rowsPerPage - partitionDetail.paginations[pageNumber].size;
          } else {
            remainingRecords = rowsPerPage;
          }
        }

        if (
          partitionDetail.paginations.length >
          searchObj.data.resultGrid.currentPage + 10
        ) {
          return true;
        }
      }

      searchObj.data.queryResults.partitionDetail = partitionDetail;
    }
  };

  const getQueryData = async (isPagination = false) => {
    try {
      console.log("=================== Start Debug ===================");
      searchObjDebug["queryDataStartTime"] = performance.now();
      searchObj.meta.showDetailTab = false;
      searchObj.meta.searchApplied = true;
      if (
        !searchObj.data.stream.streamLists?.length ||
        searchObj.data.stream.selectedStream.length == 0
      ) {
        searchObj.loading = false;
        return;
      }

      if (
        isNaN(searchObj.data.datetime.endTime) ||
        isNaN(searchObj.data.datetime.startTime)
      ) {
        $q.notify({
          message: `Invalid date. Please select a valid date.`,
          color: "negative",
          timeout: 2000,
        });
        return;
      }

      searchObjDebug["buildSearchStartTime"] = performance.now();
      const queryReq: any = buildSearch();
      searchObjDebug["buildSearchEndTime"] = performance.now();
      console.log(
        `Build Search operation took ${
          searchObjDebug["buildSearchEndTime"] -
          searchObjDebug["buildSearchStartTime"]
        } milliseconds to complete`
      );
      if (queryReq == false) {
        throw new Error(notificationMsg.value || "Something went wrong.");
      }
      // reset query data and get partition detail for given query.
      if (!isPagination) {
        resetQueryData();
        searchObjDebug["partitionStartTime"] = performance.now();
        await getQueryPartitions(queryReq);
        searchObjDebug["partitionEndTime"] = performance.now();
        console.log(
          `Partition operation took ${
            searchObjDebug["partitionEndTime"] -
            searchObjDebug["partitionStartTime"]
          } milliseconds to complete`
        );
      }

      if (queryReq != null) {
        // in case of live refresh, reset from to 0
        if (
          searchObj.meta.refreshInterval > 0 &&
          router.currentRoute.value.name == "logs"
        ) {
          queryReq.query.from = 0;
        }

        // get function definition
        if (
          searchObj.data.tempFunctionContent != "" &&
          searchObj.meta.toggleFunction
        ) {
          queryReq.query["query_fn"] = b64EncodeUnicode(
            searchObj.data.tempFunctionContent
          );
        }

        // in case of relative time, set start_time and end_time to query
        // it will be used in pagination request
        if (searchObj.data.datetime.type === "relative") {
          if (!isPagination) initialQueryPayload.value = cloneDeep(queryReq);
          else {
            if (
              searchObj.meta.refreshInterval == 0 &&
              router.currentRoute.value.name == "logs" &&
              searchObj.data.queryResults.hasOwnProperty("hits")
            ) {
              const start_time: number =
                initialQueryPayload.value?.query?.start_time || 0;
              const end_time: number =
                initialQueryPayload.value?.query?.end_time || 0;
              queryReq.query.start_time = start_time;
              queryReq.query.end_time = end_time;
            }
          }
        }

        // reset errorCode
        searchObj.data.errorCode = 0;

        // copy query request for histogram query and same for customDownload
        searchObj.data.histogramQuery = JSON.parse(JSON.stringify(queryReq));

        searchObj.data.histogramQuery.query.sql =
          searchObj.data.histogramQuery.aggs.histogram;
        searchObj.data.histogramQuery.query.sql_mode = "full";

        searchObj.data.histogramQuery.query.start_time =
          searchObj.data.datetime.startTime.toString().length > 13
            ? searchObj.data.datetime.startTime
            : searchObj.data.datetime.startTime * 1000;
        searchObj.data.histogramQuery.query.end_time =
          searchObj.data.datetime.endTime.toString().length > 13
            ? searchObj.data.datetime.endTime
            : searchObj.data.datetime.endTime * 1000;
        delete searchObj.data.histogramQuery.query.quick_mode;
        delete searchObj.data.histogramQuery.query.from;

        // Removing sql_mode from histogram query, as it is not required
        //delete searchObj.data.histogramQuery.query.sql_mode;
        delete searchObj.data.histogramQuery.aggs;
        delete queryReq.aggs;
        searchObj.data.customDownloadQueryObj = queryReq;
        // get the current page detail and set it into query request
        queryReq.query.start_time =
          searchObj.data.queryResults.partitionDetail.paginations[
            searchObj.data.resultGrid.currentPage - 1
          ][0].startTime;
        queryReq.query.end_time =
          searchObj.data.queryResults.partitionDetail.paginations[
            searchObj.data.resultGrid.currentPage - 1
          ][0].endTime;
        queryReq.query.from =
          searchObj.data.queryResults.partitionDetail.paginations[
            searchObj.data.resultGrid.currentPage - 1
          ][0].from;
        queryReq.query.size =
          searchObj.data.queryResults.partitionDetail.paginations[
            searchObj.data.resultGrid.currentPage - 1
          ][0].size;

        // setting subpage for pagination to handle below scenario
        // for one particular page, if we have to fetch data from multiple partitions in that case we need to set subpage
        // in below example we have 2 partitions and we need to fetch data from both partitions for page 2 to match recordsPerPage
        /*
           [
              {
                  "startTime": 1704869331795000,
                  "endTime": 1705474131795000,
                  "from": 500,
                  "size": 34
              },
              {
                  "startTime": 1705474131795000,
                  "endTime": 1706078931795000,
                  "from": 0,
                  "size": 216
              }
            ],
            [
              {
                  "startTime": 1706078931795000,
                  "endTime": 1706683731795000,
                  "from": 0,
                  "size": 250
              }
            ]
          */
        searchObj.data.queryResults.subpage = 1;

        // based on pagination request, get the data
        searchObjDebug["paginatedDatawithAPIStartTime"] = performance.now();
        await getPaginatedData(queryReq);
        searchObjDebug["paginatedDatawithAPIEndTime"] = performance.now();
        console.log(
          `Get Paginated Data with API took ${
            searchObjDebug["paginatedDatawithAPIEndTime"] -
            searchObjDebug["paginatedDatawithAPIStartTime"]
          } milliseconds to complete`
        );
        const parsedSQL: any = fnParsedSQL();

        if (
          (searchObj.data.queryResults.aggs == undefined &&
            searchObj.data.resultGrid.currentPage == 1 &&
            searchObj.loadingHistogram == false &&
            searchObj.meta.showHistogram == true &&
            searchObj.data.stream.selectedStream.length <= 1 &&
            (!searchObj.meta.sqlMode ||
              (searchObj.meta.sqlMode && isNonAggregatedQuery(parsedSQL)))) ||
          (searchObj.loadingHistogram == false &&
            searchObj.meta.showHistogram == true &&
            searchObj.meta.sqlMode == false &&
            searchObj.data.stream.selectedStream.length <= 1 &&
            searchObj.data.resultGrid.currentPage == 1)
        ) {
          await getHistogramQueryData(searchObj.data.histogramQuery);
          refreshPartitionPagination(true);
        } else if (searchObj.meta.sqlMode && !isNonAggregatedQuery(parsedSQL)) {
          searchObj.data.histogram = {
            xData: [],
            yData: [],
            chartParams: {
              title: getHistogramTitle(),
              unparsed_x_data: [],
              timezone: "",
            },
            errorCode: 0,
            errorMsg: "Histogram is not available for limit queries.",
            errorDetail: "",
          };
        } else {
          if (queryReq.query.from == 0) {
            setTimeout(async () => {
              searchObjDebug["pagecountStartTime"] = performance.now();
              await getPageCount(queryReq);
              searchObjDebug["pagecountEndTime"] = performance.now();
              console.log(
                `Total count took ${
                  searchObjDebug["pagecountEndTime"] -
                  searchObjDebug["pagecountStartTime"]
                } milliseconds to complete`
              );
            }, 0);
          }

          if (searchObj.data.stream.selectedStream.length > 1) {
            searchObj.data.histogram = {
              xData: [],
              yData: [],
              chartParams: {
                title: getHistogramTitle(),
                unparsed_x_data: [],
                timezone: "",
              },
              errorCode: 0,
              errorMsg: "Histogram is not available for multi stream search.",
              errorDetail: "",
            };
          }
        }
      } else {
        searchObj.loading = false;
      }
      searchObjDebug["queryDataEndTime"] = performance.now();
      console.log(
        `Entire operation took ${
          searchObjDebug["queryDataEndTime"] -
          searchObjDebug["queryDataStartTime"]
        } milliseconds to complete`
      );
      console.log("=================== getQueryData Debug ===================");
    } catch (e: any) {
      searchObj.loading = false;
      showErrorNotification(notificationMsg.value || "Something went wrong.");
      notificationMsg.value = "";
    }
  };

  function hasAggregation(columns: any) {
    for (const column of columns) {
      if (column.expr && column.expr.type === "aggr_func") {
        return true; // Found aggregation function or non-null groupby property
      }
    }
    return false; // No aggregation function or non-null groupby property found
  }

  function hasTimeStampColumn(columns: any) {
    for (const column of columns) {
      if (
        column.expr &&
        (column.expr.column === store.state.zoConfig.timestamp_column ||
          column.expr.column === "*" ||
          (column.expr.hasOwnProperty("args") &&
            column.expr?.args?.expr?.column ===
              store.state.zoConfig.timestamp_column) ||
          (column.hasOwnProperty("as") &&
            column.as === store.state.zoConfig.timestamp_column))
      ) {
        return true; // Found _timestamp column
      }
    }
    return false; // No aggregation function or non-null groupby property found
  }

  const fnParsedSQL = () => {
    try {
      const filteredQuery = searchObj.data.query
        .split("\n")
        .filter((line: string) => !line.trim().startsWith("--"))
        .join("\n");
      return parser.astify(filteredQuery);
    } catch (e: any) {
      return {
        columns: [],
        orderby: null,
        limit: null,
        groupby: null,
        where: null,
      };
    }
  };

  const fnHistogramParsedSQL = (query: string) => {
    try {
      const filteredQuery = query
        .split("\n")
        .filter((line: string) => !line.trim().startsWith("--"))
        .join("\n");
      return parser.astify(filteredQuery);
    } catch (e: any) {
      return {
        columns: [],
        orderby: null,
        limit: null,
        groupby: null,
        where: null,
      };
    }
  };

  const getPageCount = async (queryReq: any) => {
    return new Promise((resolve, reject) => {
      queryReq.query.size = 0;
      delete queryReq.query.from;
      delete queryReq.query.quick_mode;
      queryReq.query["sql_mode"] = "full";

      queryReq.query.track_total_hits = true;

<<<<<<< HEAD
=======
      const { traceparent, traceId } = generateTraceContext();
      addTraceId(traceId);

>>>>>>> 0f539285
      searchService
        .search(
          {
            org_identifier: searchObj.organizationIdetifier,
            query: queryReq,
            page_type: searchObj.data.stream.streamType,
            traceparent,
          },
          "UI"
        )
        .then(async (res) => {
          // check for total records update for the partition and update pagination accordingly
          // searchObj.data.queryResults.partitionDetail.partitions.forEach(
          //   (item: any, index: number) => {
          removeTraceId(traceId);
          searchObj.data.queryResults.scan_size = res.data.scan_size;
          searchObj.data.queryResults.took += res.data.took;
          for (const [
            index,
            item,
          ] of searchObj.data.queryResults.partitionDetail.partitions.entries()) {
            if (
              (searchObj.data.queryResults.partitionDetail.partitionTotal[
                index
              ] == -1 ||
                searchObj.data.queryResults.partitionDetail.partitionTotal[
                  index
                ] < res.data.total) &&
              queryReq.query.start_time == item[0]
            ) {
              searchObj.data.queryResults.partitionDetail.partitionTotal[
                index
              ] = res.data.total;
            }
          }

          let regeratePaginationFlag = false;
          if (res.data.hits.length != searchObj.meta.resultGrid.rowsPerPage) {
            regeratePaginationFlag = true;
          }
          // if total records in partition is greate than recordsPerPage then we need to update pagination
          // setting up forceFlag to true to update pagination as we have check for pagination already created more than currentPage + 3 pages.
          refreshPartitionPagination(regeratePaginationFlag);
          searchObj.data.histogram.chartParams.title = getHistogramTitle();
          resolve(true);
        })
        .catch((err) => {
          searchObj.loading = false;
          if (err.response != undefined) {
            searchObj.data.errorMsg = err.response.data.error;
          } else {
            searchObj.data.errorMsg = err.message;
          }

          const customMessage = logsErrorMessage(err?.response?.data.code);
          searchObj.data.errorCode = err?.response?.data.code;

          if (customMessage != "") {
            searchObj.data.errorMsg = t(customMessage);
          }

          if (err?.response?.data?.code == 429) {
            notificationMsg.value = err.response.data.message;
            searchObj.data.errorMsg = err.response.data.message;
          }
          reject(false);
        });
    });
  };

  const getPaginatedData = async (
    queryReq: any,
    appendResult: boolean = false
  ) => {
    return new Promise((resolve, reject) => {
      // // set track_total_hits true for first request of partition to get total records in partition
      // // it will be used to send pagination request
      // if (queryReq.query.from == 0) {
      //   queryReq.query.track_total_hits = true;
      // } else if (
      //   searchObj.data.queryResults.partitionDetail.partitionTotal[
      //     searchObj.data.resultGrid.currentPage - 1
      //   ] > -1 &&
      //   queryReq.query.hasOwnProperty("track_total_hits")
      // ) {
      //   delete queryReq.query.track_total_hits;
      // }
      const parsedSQL: any = fnParsedSQL();
      searchObj.meta.resultGrid.showPagination = true;
      if (searchObj.meta.sqlMode == true) {
        if (parsedSQL.limit != null) {
          queryReq.query.size = parsedSQL.limit.value[0].value;
          searchObj.meta.resultGrid.showPagination = false;
          //searchObj.meta.resultGrid.rowsPerPage = queryReq.query.size;

          if (parsedSQL.limit.seperator == "offset") {
            queryReq.query.from = parsedSQL.limit.value[1].value || 0;
          }
          delete queryReq.query.track_total_hits;
        }

        // for group by query no need to get total.
        // if (parsedSQL.groupby != null || hasAggregation(parsedSQL.columns)) {
        //   searchObj.meta.resultGrid.showPagination = false;
        //   delete queryReq.query.track_total_hits;
        // }
      }

<<<<<<< HEAD
      sendMessage(
        JSON.stringify({
          type: "search",
          content: {
            type: "search_logs",
            trace_id: getUUID().replace(/-/g, ""),
            query: queryReq,
          },
        })
      );
=======
      const { traceparent, traceId } = generateTraceContext();
      addTraceId(traceId);
>>>>>>> 0f539285

      searchService
        .search(
          {
            org_identifier: searchObj.organizationIdetifier,
            query: queryReq,
            page_type: searchObj.data.stream.streamType,
            traceparent,
          },
          "UI"
        )
        .then(async (res) => {
<<<<<<< HEAD
=======
          removeTraceId(traceId);
>>>>>>> 0f539285
          if (
            res.data.hasOwnProperty("function_error") &&
            res.data.function_error != "" &&
            res.data.hasOwnProperty("new_start_time") &&
            res.data.hasOwnProperty("new_end_time")
          ) {
            res.data.function_error = getFunctionErrorMessage(
              res.data.function_error,
              res.data.new_start_time,
              res.data.new_end_time,
              store.state.timezone
            );
            searchObj.data.datetime.startTime = res.data.new_start_time;
            searchObj.data.datetime.endTime = res.data.new_end_time;
            searchObj.data.datetime.type = "absolute";
            queryReq.query.start_time = res.data.new_start_time;
            queryReq.query.end_time = res.data.new_end_time;
            searchObj.data.histogramQuery.query.start_time =
              res.data.new_start_time;
            searchObj.data.histogramQuery.query.end_time =
              res.data.new_end_time;
            if (
              searchObj.data.queryResults.partitionDetail.partitions.length == 1
            ) {
              searchObj.data.queryResults.partitionDetail.partitions[0].start_time =
                res.data.new_start_time;
            }
            updateUrlQueryParams();
          }
          searchObjDebug["paginatedDataReceivedStartTime"] = performance.now();
          // check for total records update for the partition and update pagination accordingly
          // searchObj.data.queryResults.partitionDetail.partitions.forEach(
          //   (item: any, index: number) => {
          for (const [
            index,
            item,
          ] of searchObj.data.queryResults.partitionDetail.partitions.entries()) {
            if (
              searchObj.data.queryResults.partitionDetail.partitionTotal[
                index
              ] == -1 &&
              queryReq.query.start_time == item[0]
            ) {
              searchObj.data.queryResults.partitionDetail.partitionTotal[
                index
              ] = res.data.total;
            }
          }

          searchAggData.total = 0;
          searchAggData.hasAggregation = false;
          if (searchObj.meta.sqlMode == true) {
            if (
              hasAggregation(parsedSQL?.columns) ||
              parsedSQL.groupby != null
            ) {
              const parsedSQL: any = fnParsedSQL();
              searchAggData.total = res.data.total;
              searchAggData.hasAggregation = true;
              searchObj.meta.resultGrid.showPagination = false;
            }
          }

          let regeratePaginationFlag = false;
          if (res.data.hits.length != searchObj.meta.resultGrid.rowsPerPage) {
            regeratePaginationFlag = true;
          }
          // if total records in partition is greate than recordsPerPage then we need to update pagination
          // setting up forceFlag to true to update pagination as we have check for pagination already created more than currentPage + 3 pages.
          refreshPartitionPagination(regeratePaginationFlag);

          if (res.data.from > 0 || searchObj.data.queryResults.subpage > 1) {
            if (appendResult) {
              searchObj.data.queryResults.from += res.data.from;
              searchObj.data.queryResults.scan_size += res.data.scan_size;
              searchObj.data.queryResults.took += res.data.took;
              searchObj.data.queryResults.hits.push(...res.data.hits);
            } else {
              searchObj.data.queryResults.from = res.data.from;
              searchObj.data.queryResults.scan_size = res.data.scan_size;
              searchObj.data.queryResults.took = res.data.took;
              searchObj.data.queryResults.hits = res.data.hits;
            }
          } else {
            resetFieldValues();
            if (
              searchObj.meta.refreshInterval > 0 &&
              router.currentRoute.value.name == "logs" &&
              searchObj.data.queryResults.hasOwnProperty("hits") &&
              searchObj.data.queryResults.hits.length > 0
            ) {
              searchObj.data.queryResults.from = res.data.from;
              searchObj.data.queryResults.scan_size = res.data.scan_size;
              searchObj.data.queryResults.took = res.data.took;
              searchObj.data.queryResults.aggs = res.data.aggs;
              const lastRecordTimeStamp = parseInt(
                searchObj.data.queryResults.hits[0][
                  store.state.zoConfig.timestamp_column
                ]
              );
              searchObj.data.queryResults.hits = res.data.hits;
            } else {
              if (!queryReq.query.hasOwnProperty("track_total_hits")) {
                delete res.data.total;
              }
              searchObj.data.queryResults = {
                ...searchObj.data.queryResults,
                ...res.data,
              };
            }
          }

          // check for pagination request for the partition and check for subpage if we have to pull data from multiple partitions
          // it will check for subpage and if subpage is present then it will send pagination request for next partition
          if (
            searchObj.data.queryResults.partitionDetail.paginations[
              searchObj.data.resultGrid.currentPage - 1
            ].length > searchObj.data.queryResults.subpage
          ) {
            queryReq.query.start_time =
              searchObj.data.queryResults.partitionDetail.paginations[
                searchObj.data.resultGrid.currentPage - 1
              ][searchObj.data.queryResults.subpage].startTime;
            queryReq.query.end_time =
              searchObj.data.queryResults.partitionDetail.paginations[
                searchObj.data.resultGrid.currentPage - 1
              ][searchObj.data.queryResults.subpage].endTime;
            queryReq.query.from =
              searchObj.data.queryResults.partitionDetail.paginations[
                searchObj.data.resultGrid.currentPage - 1
              ][searchObj.data.queryResults.subpage].from;
            queryReq.query.size =
              searchObj.data.queryResults.partitionDetail.paginations[
                searchObj.data.resultGrid.currentPage - 1
              ][searchObj.data.queryResults.subpage].size;

            searchObj.data.queryResults.subpage++;

            await getPaginatedData(queryReq, true);
          }

          updateFieldValues();

          //extract fields from query response
          extractFields();

          //update grid columns
          updateGridColumns();

          filterHitsColumns();

          // disabled histogram case, generate histogram histogram title
          // also calculate the total based on the partitions total
          // if (
          //   searchObj.meta.showHistogram == false ||
          //   searchObj.meta.sqlMode == true
          // ) {
          //   searchObj.data.queryResults.total = 0;
          //   for (const totalNumber of searchObj.data.queryResults
          //     .partitionDetail.partitionTotal) {
          //     if (totalNumber > 0) {
          //       searchObj.data.queryResults.total += totalNumber;
          //     }
          //   }
          // }
          searchObj.data.histogram.chartParams.title = getHistogramTitle();

          searchObj.data.functionError = "";
          if (
            res.data.hasOwnProperty("function_error") &&
            res.data.function_error
          ) {
            searchObj.data.functionError = res.data.function_error;
          }

          searchObj.loading = false;
          searchObjDebug["paginatedDataReceivedEndTime"] = performance.now();
          console.log(
            `Paginated data time after response received from server took ${
              searchObjDebug["paginatedDataReceivedEndTime"] -
              searchObjDebug["paginatedDataReceivedStartTime"]
            } milliseconds to complete`
          );
          resolve(true);
        })
        .catch((err) => {
          searchObj.loading = false;
          if (err.response != undefined) {
            searchObj.data.errorMsg = err.response.data.error;
          } else {
            searchObj.data.errorMsg = err.message;
          }

          const customMessage = logsErrorMessage(err?.response?.data.code);
          searchObj.data.errorCode = err?.response?.data.code;

          if (customMessage != "") {
            searchObj.data.errorMsg = t(customMessage);
          }

          if (err?.response?.data?.code == 429) {
            notificationMsg.value = err.response.data.message;
            searchObj.data.errorMsg = err.response.data.message;
          }
          reject(false);
        });
    });
  };

  const filterHitsColumns = () => {
    searchObj.data.queryResults.filteredHit = [];
    let itemHits: any = {};
    if (searchObj.data.stream.selectedFields.length > 0) {
      searchObj.data.queryResults.hits.map((hit: any) => {
        itemHits = {};
        // searchObj.data.stream.selectedFields.forEach((field) => {
        for (const field of searchObj.data.stream.selectedFields) {
          if (hit.hasOwnProperty(field)) {
            itemHits[field] = hit[field];
          }
        }
        itemHits[store.state.zoConfig.timestamp_column] =
          hit[store.state.zoConfig.timestamp_column];
        searchObj.data.queryResults.filteredHit.push(itemHits);
      });
    } else {
      searchObj.data.queryResults.filteredHit =
        searchObj.data.queryResults.hits;
    }
  };

  const getHistogramQueryData = (queryReq: any) => {
    return new Promise((resolve, reject) => {
      const dismiss = () => {};
      try {
        if (searchObj.data.stream.selectedStream.length > 1) {
          searchObj.data.histogram = {
            xData: [],
            yData: [],
            chartParams: {
              title: getHistogramTitle(),
              unparsed_x_data: [],
              timezone: "",
            },
            errorCode: 0,
            errorMsg: "Histogram is not available for multi stream search.",
            errorDetail: "",
          };
        } else {
          searchObjDebug["histogramStartTime"] = performance.now();
          searchObj.data.histogram.errorMsg = "";
          searchObj.data.histogram.errorCode = 0;
          searchObj.data.histogram.errorDetail = "";
          searchObj.loadingHistogram = true;
          queryReq.query.size = -1;
          const parsedSQL: any = fnParsedSQL();

          // let hasAggregationFlag = false;
          // if (searchObj.meta.sqlMode && parsedSQL.hasOwnProperty("columns")) {
          //   hasAggregationFlag = hasAggregation(parsedSQL?.columns);
          //   if (hasAggregationFlag) {
          //     queryReq.query.track_total_hits = true;
          //   }
          // }

<<<<<<< HEAD
          sendMessage(
            JSON.stringify({
              type: "search",
              content: {
                type: "search_logs_histogram",
                trace_id: getUUID().replace(/-/g, ""),
                query: queryReq,
              },
            })
          );
=======
          const { traceparent, traceId } = generateTraceContext();
          addTraceId(traceId);
>>>>>>> 0f539285

          searchService
            .search(
              {
                org_identifier: searchObj.organizationIdetifier,
                query: queryReq,
                page_type: searchObj.data.stream.streamType,
                traceparent,
              },
              "UI"
            )
            .then(async (res) => {
              removeTraceId(traceId);
              searchObjDebug["histogramProcessingStartTime"] =
                performance.now();
              searchObj.loading = false;
              searchObj.data.queryResults.aggs = res.data.hits;
              searchObj.data.queryResults.scan_size = res.data.scan_size;
              searchObj.data.queryResults.took += res.data.took;
              // if (hasAggregationFlag) {
              //   searchObj.data.queryResults.total = res.data.total;
              // }
              await generateHistogramData();

              let regeratePaginationFlag = false;
              if (
                res.data.hits.length != searchObj.meta.resultGrid.rowsPerPage
              ) {
                regeratePaginationFlag = true;
              }
              // if total records in partition is greate than recordsPerPage then we need to update pagination
              // setting up forceFlag to true to update pagination as we have check for pagination already created more than currentPage + 3 pages.
              refreshPartitionPagination(regeratePaginationFlag);

              //searchObj.data.histogram.chartParams.title = getHistogramTitle();
              searchObj.loadingHistogram = false;

              searchObjDebug["histogramProcessingEndTime"] = performance.now();
              searchObjDebug["histogramEndTime"] = performance.now();
              console.log(
                `Histogram processing after data received took ${
                  searchObjDebug["histogramProcessingEndTime"] -
                  searchObjDebug["histogramProcessingStartTime"]
                } milliseconds to complete`
              );
              console.log(
                `Entire Histogram took ${
                  searchObjDebug["histogramEndTime"] -
                  searchObjDebug["histogramStartTime"]
                } milliseconds to complete`
              );
              console.log("=================== End Debug ===================");
              dismiss();
              resolve(true);
            })
            .catch((err) => {
              searchObj.loadingHistogram = false;
              if (err.response != undefined) {
                searchObj.data.histogram.errorMsg = err.response.data.error;
              } else {
                searchObj.data.histogram.errorMsg = err.message;
              }

              const customMessage = logsErrorMessage(err?.response?.data.code);
              searchObj.data.histogram.errorCode = err?.response?.data.code;
              searchObj.data.histogram.errorDetail =
                err?.response?.data?.error_detail;

              if (customMessage != "") {
                searchObj.data.histogram.errorMsg = t(customMessage);
              }

              if (err?.response?.data?.code == 429) {
                notificationMsg.value = err.response.data.message;
                searchObj.data.histogram.errorMsg = err.response.data.message;
              }

              reject(false);
            });
        }
      } catch (e: any) {
        dismiss();
        searchObj.data.histogram.errorMsg = e.message;
        searchObj.data.histogram.errorCode = e.code;
        searchObj.loadingHistogram = false;
        showErrorNotification("Error while fetching histogram data");
        reject(false);
      }
    });
  };

  const updateFieldValues = () => {
    try {
      const excludedFields = [
        store.state.zoConfig.timestamp_column,
        "log",
        "msg",
      ];
      // searchObj.data.queryResults.hits.forEach((item: { [x: string]: any }) => {
      for (const item of searchObj.data.queryResults.hits) {
        // Create set for each field values and add values to corresponding set
        // Object.keys(item).forEach((key) => {
        for (const key of Object.keys(item)) {
          if (excludedFields.includes(key)) {
            return;
          }

          if (fieldValues.value[key] == undefined) {
            fieldValues.value[key] = new Set();
          }

          if (!fieldValues.value[key].has(item[key])) {
            fieldValues.value[key].add(item[key]);
          }
        }
      }
    } catch (e: any) {
      console.log("Error while updating field values", e);
    }
  };

  const resetFieldValues = () => {
    fieldValues.value = {};
  };

  async function extractFields() {
    try {
      searchObjDebug["extractFieldsStartTime"] = performance.now();
      searchObjDebug["extractFieldsWithAPI"] = "";
      searchObj.data.errorMsg = "";
      searchObj.data.stream.selectedStreamFields = [];
      searchObj.data.stream.interestingFieldList = [];
      const schemaFields: any = [];
      const commonSchemaFields: any = [];
      if (searchObj.data.streamResults.list.length > 0) {
        const timestampField = store.state.zoConfig.timestamp_column;
        const allField = store.state.zoConfig?.all_fields_name;
        const schemaInterestingFields: string[] = [];
        let userDefineSchemaSettings: any = [];
        const schemaMaps: any = [];
        const commonSchemaMaps: any = [];
        let schemaFieldsIndex: number = -1;
        let commonSchemaFieldsIndex: number = -1;
        let fieldObj: any = {};
        const localInterestingFields: any = useLocalInterestingFields();
        const streamInterestingFields: any = [];
        let streamInterestingFieldsLocal: any = [];

        const selectedStreamValues = searchObj.data.stream.selectedStream
          .join(",")
          .split(",");

        searchObj.data.stream.expandGroupRows = {
          common: true,
          ...Object.fromEntries(
            selectedStreamValues
              .sort()
              .map((stream: any) => [
                stream,
                searchObj.data.stream.expandGroupRows[stream] &&
                selectedStreamValues.length > 1
                  ? searchObj.data.stream.expandGroupRows[stream]
                  : selectedStreamValues.length > 1
                  ? false
                  : true,
              ])
          ),
        };
        searchObj.data.stream.expandGroupRowsFieldCount = {
          common: 0,
          ...Object.fromEntries(
            selectedStreamValues.sort().map((stream: any) => [stream, 0])
          ),
        };

        searchObj.data.datetime.queryRangeRestrictionMsg = "";
        searchObj.data.datetime.queryRangeRestrictionInHour = -1;
        for (const stream of searchObj.data.streamResults.list) {
          if (searchObj.data.stream.selectedStream.includes(stream.name)) {
            if (searchObj.data.stream.selectedStream.length > 1) {
              schemaMaps.push({
                name: convertToCamelCase(stream.name),
                label: true,
                ftsKey: false,
                isSchemaField: false,
                showValues: false,
                group: stream.name,
                isExpanded: false,
                streams: [stream.name],
                isInterestingField: false,
              });

              schemaFields.push("dummylabel");
              // searchObj.data.stream.expandGroupRowsFieldCount[stream.name] = searchObj.data.stream.expandGroupRowsFieldCount[stream.name] + 1;
            }

            userDefineSchemaSettings =
              stream.settings?.defined_schema_fields?.slice() || [];
            // check for schema exist in the object or not
            // if not pull the schema from server.
            if (!stream.hasOwnProperty("schema")) {
              searchObjDebug["extractFieldsWithAPI"] = " with API ";
              const streamData: any = await loadStreamFileds(stream.name);
              const streamSchema: any = streamData.schema;
              if (streamSchema == undefined) {
                searchObj.loadingStream = false;
                searchObj.data.errorMsg = t("search.noFieldFound");
                throw new Error(searchObj.data.errorMsg);
                return;
              }
              stream.settings = streamData.settings;
              stream.schema = streamSchema;
            }

            if (
              stream.settings.max_query_range > 0 &&
              (searchObj.data.datetime.queryRangeRestrictionInHour >
                stream.settings.max_query_range ||
                stream.settings.max_query_range == 0 ||
                searchObj.data.datetime.queryRangeRestrictionInHour == -1) &&
              searchObj.data.datetime.queryRangeRestrictionInHour != 0
            ) {
              searchObj.data.datetime.queryRangeRestrictionInHour =
                stream.settings.max_query_range;
              searchObj.data.datetime.queryRangeRestrictionMsg = t(
                "search.queryRangeRestrictionMsg",
                {
                  range:
                    searchObj.data.datetime.queryRangeRestrictionInHour > 1
                      ? searchObj.data.datetime.queryRangeRestrictionInHour +
                        " hours"
                      : searchObj.data.datetime.queryRangeRestrictionInHour +
                        " hour",
                }
              );
            }

            let environmentInterestingFields = [];
            if (
              store.state.zoConfig.hasOwnProperty("default_quick_mode_fields")
            ) {
              environmentInterestingFields =
                store.state?.zoConfig?.default_quick_mode_fields;
            }

            if (
              stream.settings.hasOwnProperty("defined_schema_fields") &&
              userDefineSchemaSettings.length > 0
            ) {
              searchObj.meta.hasUserDefinedSchemas = true;
              if (store.state.zoConfig.hasOwnProperty("timestamp_column")) {
                userDefineSchemaSettings.push(
                  store.state.zoConfig?.timestamp_column
                );
              }

              if (store.state.zoConfig.hasOwnProperty("all_fields_name")) {
                userDefineSchemaSettings.push(
                  store.state.zoConfig?.all_fields_name
                );
              }
            } else {
              searchObj.meta.hasUserDefinedSchemas =
                searchObj.meta.hasUserDefinedSchemas &&
                searchObj.data.stream.selectedStream.length > 1;
            }

            streamInterestingFieldsLocal =
              localInterestingFields.value != null &&
              localInterestingFields.value[
                searchObj.organizationIdetifier + "_" + stream.name
              ] !== undefined &&
              localInterestingFields.value[
                searchObj.organizationIdetifier + "_" + stream.name
              ].length > 0
                ? localInterestingFields.value[
                    searchObj.organizationIdetifier + "_" + stream.name
                  ]
                : environmentInterestingFields.length > 0
                ? [...environmentInterestingFields]
                : [...schemaInterestingFields];

            searchObj.data.stream.interestingFieldList.push(
              ...streamInterestingFieldsLocal
            );

            const intField = new Set(
              searchObj.data.stream.interestingFieldList
            );
            searchObj.data.stream.interestingFieldList = [...intField];

            // create a schema field mapping based on field name to avoid iteration over object.
            // in case of user defined schema consideration, loop will be break once all defined fields are mapped.
            let UDSFieldCount = 0;
            for (const field of stream.schema) {
              fieldObj = {
                ...field,
                ftsKey:
                  stream.settings.full_text_search_keys.indexOf > -1
                    ? true
                    : false,
                isSchemaField: true,
                group: stream.name,
                streams: [stream.name],
                showValues:
                  field.name !== timestampField && field.name !== allField,
                isInterestingField:
                  searchObj.data.stream.interestingFieldList.includes(
                    field.name
                  )
                    ? true
                    : false,
              };
              if (
                store.state.zoConfig.user_defined_schemas_enabled &&
                searchObj.meta.useUserDefinedSchemas == "user_defined_schema" &&
                stream.settings.hasOwnProperty("defined_schema_fields") &&
                userDefineSchemaSettings.length > 0
              ) {
                if (userDefineSchemaSettings.includes(field.name)) {
                  schemaFieldsIndex = schemaFields.indexOf(field.name);
                  commonSchemaFieldsIndex = commonSchemaFields.indexOf(
                    field.name
                  );
                  if (schemaFieldsIndex > -1) {
                    fieldObj.group = "common";

                    if (
                      schemaMaps[schemaFieldsIndex].hasOwnProperty("streams") &&
                      schemaMaps[schemaFieldsIndex].streams.length > 0
                    ) {
                      fieldObj.streams.push(
                        ...schemaMaps[schemaFieldsIndex].streams
                      );
                      searchObj.data.stream.expandGroupRowsFieldCount[
                        schemaMaps[schemaFieldsIndex].streams[0]
                      ] =
                        searchObj.data.stream.expandGroupRowsFieldCount[
                          schemaMaps[schemaFieldsIndex].streams[0]
                        ] - 1;
                    }

                    commonSchemaMaps.push(fieldObj);
                    commonSchemaFields.push(field.name);
                    searchObj.data.stream.expandGroupRowsFieldCount["common"] =
                      searchObj.data.stream.expandGroupRowsFieldCount[
                        "common"
                      ] + 1;

                    //remove the element from the index
                    schemaFields.splice(schemaFieldsIndex, 1);
                    schemaMaps.splice(schemaFieldsIndex, 1);
                  } else if (commonSchemaFieldsIndex > -1) {
                    commonSchemaMaps[commonSchemaFieldsIndex].streams.push(
                      stream.name
                    );
                    // searchObj.data.stream.expandGroupRowsFieldCount["common"] =
                    //   searchObj.data.stream.expandGroupRowsFieldCount[
                    //     "common"
                    //   ] + 1;
                  } else {
                    schemaMaps.push(fieldObj);
                    schemaFields.push(field.name);
                    searchObj.data.stream.expandGroupRowsFieldCount[
                      stream.name
                    ] =
                      searchObj.data.stream.expandGroupRowsFieldCount[
                        stream.name
                      ] + 1;
                  }

                  if (UDSFieldCount < userDefineSchemaSettings.length) {
                    UDSFieldCount++;
                  } else {
                    break;
                  }
                }

                // if (schemaMaps.length == userDefineSchemaSettings.length) {
                //   break;
                // }
              } else {
                schemaFieldsIndex = schemaFields.indexOf(field.name);
                commonSchemaFieldsIndex = commonSchemaFields.indexOf(
                  field.name
                );
                if (schemaFieldsIndex > -1) {
                  fieldObj.group = "common";
                  if (
                    schemaMaps[schemaFieldsIndex].hasOwnProperty("streams") &&
                    schemaMaps[schemaFieldsIndex].streams.length > 0
                  ) {
                    fieldObj.streams.push(
                      ...schemaMaps[schemaFieldsIndex].streams
                    );
                    searchObj.data.stream.expandGroupRowsFieldCount[
                      schemaMaps[schemaFieldsIndex].streams[0]
                    ] =
                      searchObj.data.stream.expandGroupRowsFieldCount[
                        schemaMaps[schemaFieldsIndex].streams[0]
                      ] - 1;
                  }

                  commonSchemaMaps.push(fieldObj);
                  commonSchemaFields.push(field.name);
                  searchObj.data.stream.expandGroupRowsFieldCount["common"] =
                    searchObj.data.stream.expandGroupRowsFieldCount["common"] +
                    1;

                  //remove the element from the index
                  schemaFields.splice(schemaFieldsIndex, 1);
                  schemaMaps.splice(schemaFieldsIndex, 1);
                } else if (commonSchemaFieldsIndex > -1) {
                  commonSchemaMaps[commonSchemaFieldsIndex].streams.push(
                    stream.name
                  );
                  // searchObj.data.stream.expandGroupRowsFieldCount["common"] =
                  //   searchObj.data.stream.expandGroupRowsFieldCount["common"] +
                  //   1;
                } else {
                  schemaMaps.push(fieldObj);
                  schemaFields.push(field.name);
                  searchObj.data.stream.expandGroupRowsFieldCount[stream.name] =
                    searchObj.data.stream.expandGroupRowsFieldCount[
                      stream.name
                    ] + 1;
                }
              }
            }

            if (
              searchObj.data.stream.selectedStream.length > 1 &&
              commonSchemaFields.length == 0
            ) {
              commonSchemaMaps.unshift({
                name: "Common Group Fields",
                label: true,
                ftsKey: false,
                isSchemaField: false,
                showValues: false,
                group: "common",
                isExpanded: false,
                streams: [stream.name],
                isInterestingField: false,
              });

              commonSchemaFields.unshift("dummylabel");
              // searchObj.data.stream.expandGroupRowsFieldCount["common"] = searchObj.data.stream.expandGroupRowsFieldCount["common"] + 1;
            }

            // check for user defined schema is false then only consider checking new fields from result set
            if (
              searchObj.data.queryResults.hasOwnProperty("hits") &&
              searchObj.data.queryResults?.hits.length > 0 &&
              searchObj.data.stream.selectedStream.length == 1 &&
              (!store.state.zoConfig.user_defined_schemas_enabled ||
                !searchObj.meta.hasUserDefinedSchemas)
            ) {
              // Find the index of the record with max attributes
              const maxAttributesIndex =
                searchObj.data.queryResults.hits.reduce(
                  (
                    maxIndex: string | number,
                    obj: {},
                    currentIndex: any,
                    array: { [x: string]: {} }
                  ) => {
                    const numAttributes = Object.keys(obj).length;
                    const maxNumAttributes = Object.keys(
                      array[maxIndex]
                    ).length;
                    return numAttributes > maxNumAttributes
                      ? currentIndex
                      : maxIndex;
                  },
                  0
                );
              const recordwithMaxAttribute =
                searchObj.data.queryResults.hits[maxAttributesIndex];

              // Object.keys(recordwithMaxAttribute).forEach((key) => {
              for (const key of Object.keys(recordwithMaxAttribute)) {
                if (
                  !schemaFields.includes(key) &&
                  !commonSchemaFields.includes(key) &&
                  key != "_stream_name"
                ) {
                  fieldObj = {
                    name: key,
                    type: "Utf8",
                    ftsKey: false,
                    group: stream.name,
                    isSchemaField: false,
                    showValues: false,
                    isInterestingField:
                      searchObj.data.stream.interestingFieldList.includes(key)
                        ? true
                        : false,
                  };
                  schemaMaps.push(fieldObj);
                  schemaFields.push(key);
                }
              }
            }

            // cross verify list of interesting fields belowgs to selected stream fields
            // streamInterestingFields = JSON.parse(
            //   JSON.stringify(searchObj.data.stream.interestingFieldList)
            // );
            // for (let i = streamInterestingFields.length - 1; i >= 0; i--) {
            //   const fieldName = streamInterestingFields[i];
            //   if (
            //     !schemaFields.includes(fieldName) &&
            //     !commonSchemaFields.includes(fieldName)
            //   ) {
            //     streamInterestingFields.splice(i, 1);
            //   }
            // }

            // let localFields: any = {};
            // if (localInterestingFields.value != null) {
            //   localFields = localInterestingFields.value;
            // }
            // localFields[
            //   searchObj.organizationIdetifier +
            //     "_" +
            //     searchObj.data.stream.selectedStream.value
            // ] = streamInterestingFields;
            // useLocalInterestingFields(localFields);
            searchObj.data.stream.userDefinedSchema =
              userDefineSchemaSettings || [];
          }
        }

        // searchObj.data.stream.selectedStreamFields = schemaMaps;
        searchObj.data.stream.selectedStreamFields = [
          ...commonSchemaMaps,
          ...schemaMaps,
        ];
        if (
          searchObj.data.stream.selectedStreamFields != undefined &&
          searchObj.data.stream.selectedStreamFields.length
        )
          updateFieldKeywords(searchObj.data.stream.selectedStreamFields);
      }
      searchObjDebug["extractFieldsEndTime"] = performance.now();
      console.log(
        `ExtractFields ${
          searchObjDebug["extractFieldsWithAPI"]
        } operation took ${
          searchObjDebug["extractFieldsEndTime"] -
          searchObjDebug["extractFieldsStartTime"]
        } milliseconds to complete`
      );
    } catch (e: any) {
      searchObj.loadingStream = false;
      console.log("Error while extracting fields", e);
    }
  }

  const updateGridColumns = () => {
    try {
      searchObj.data.resultGrid.columns = [];

      const logFilterField: any =
        useLocalLogFilterField()?.value != null
          ? useLocalLogFilterField()?.value
          : {};
      const logFieldSelectedValue: any = [];
      const stream = searchObj.data.stream.selectedStream.sort().join("_");
      if (
        logFilterField.length > 0 &&
        logFilterField[
          `${store.state.selectedOrganization.identifier}_${stream}`
        ] != undefined
      ) {
        logFieldSelectedValue.push(
          ...logFilterField[
            `${store.state.selectedOrganization.identifier}_${stream}`
          ]
        );
      }
      const selectedFields = (logFilterField && logFieldSelectedValue) || [];
      if (
        searchObj.data.stream.selectedFields.length == 0 &&
        selectedFields.length > 0
      ) {
        return (searchObj.data.stream.selectedFields = selectedFields);
      }

      const parsedSQL: any = fnParsedSQL();

      if (searchObj.data.stream.selectedFields.length == 0) {
        searchObj.meta.resultGrid.manualRemoveFields = false;
        if (
          (searchObj.meta.sqlMode == true &&
            parsedSQL.hasOwnProperty("columns") &&
            searchObj.data.queryResults?.hits[0].hasOwnProperty(
              store.state.zoConfig.timestamp_column
            )) ||
          searchObj.meta.sqlMode == false ||
          searchObj.data.stream.selectedFields.includes(
            store.state.zoConfig.timestamp_column
          )
        ) {
          searchObj.data.resultGrid.columns.push({
            name: "@timestamp",
            field: (row: any) =>
              timestampToTimezoneDate(
                row[store.state.zoConfig.timestamp_column] / 1000,
                store.state.timezone,
                "yyyy-MM-dd HH:mm:ss.SSS"
              ),
            prop: (row: any) =>
              timestampToTimezoneDate(
                row[store.state.zoConfig.timestamp_column] / 1000,
                store.state.timezone,
                "yyyy-MM-dd HH:mm:ss.SSS"
              ),
            label: t("search.timestamp") + ` (${store.state.timezone})`,
            align: "left",
            sortable: true,
          });
        }

        if (searchObj.data.stream.selectedFields.length == 0) {
          searchObj.data.resultGrid.columns.push({
            name: "source",
            field: (row: any) => JSON.stringify(row),
            prop: (row: any) => JSON.stringify(row),
            label: "source",
            align: "left",
            sortable: true,
          });
        }
      } else {
        // searchObj.data.stream.selectedFields.forEach((field: any) => {
        for (const field of searchObj.data.stream.selectedFields) {
          if (field == store.state.zoConfig.timestamp_column) {
            searchObj.data.resultGrid.columns.unshift({
              name: "@timestamp",
              field: (row: any) =>
                timestampToTimezoneDate(
                  row[store.state.zoConfig.timestamp_column] / 1000,
                  store.state.timezone,
                  "yyyy-MM-dd HH:mm:ss.SSS"
                ),
              prop: (row: any) =>
                timestampToTimezoneDate(
                  row[store.state.zoConfig.timestamp_column] / 1000,
                  store.state.timezone,
                  "yyyy-MM-dd HH:mm:ss.SSS"
                ),
              label: t("search.timestamp") + ` (${store.state.timezone})`,
              align: "left",
              sortable: true,
            });
          } else {
            searchObj.data.resultGrid.columns.push({
              name: field,
              field: (row: { [x: string]: any; source: any }) => {
                return byString(row, field);
              },
              prop: (row: { [x: string]: any; source: any }) => {
                return byString(row, field);
              },
              label: field,
              align: "left",
              sortable: true,
              closable: true,
              showWrap: true,
              wrapContent: false,
            });
          }
        }
      }
      extractFTSFields();
      evaluateWrapContentFlag();
    } catch (e: any) {
      searchObj.loadingStream = false;
      console.log("Error while updating grid columns");
    }
  };

  function getHistogramTitle() {
    const currentPage = searchObj.data.resultGrid.currentPage - 1 || 0;
    const startCount = currentPage * searchObj.meta.resultGrid.rowsPerPage + 1;
    let endCount;

    let totalCount = searchObj.data.queryResults.total || 0;
    if (searchObj.meta.resultGrid.showPagination == false) {
      endCount = searchObj.data.queryResults.hits.length;
      totalCount = searchObj.data.queryResults.hits.length;
    } else {
      if (
        currentPage >=
        searchObj.data.queryResults.partitionDetail.paginations.length - 1
      ) {
        endCount = Math.min(
          startCount + searchObj.meta.resultGrid.rowsPerPage - 1,
          searchObj.data.queryResults.total
        );
      } else {
        endCount = searchObj.meta.resultGrid.rowsPerPage * (currentPage + 1);
      }
    }

    if (searchObj.meta.sqlMode && searchAggData.hasAggregation) {
      totalCount = searchAggData.total;
    }

    if (isNaN(totalCount)) {
      totalCount = 0;
    }

    if (isNaN(endCount)) {
      endCount = 0;
    }
    const title =
      "Showing " +
      startCount +
      " to " +
      endCount +
      " out of " +
      totalCount.toLocaleString() +
      " events in " +
      searchObj.data.queryResults.took +
      " ms. (Scan Size: " +
      formatSizeFromMB(searchObj.data.queryResults.scan_size) +
      ")";
    return title;
  }

  function generateHistogramData() {
    try {
      let num_records: number = 0;
      const unparsed_x_data: any[] = [];
      const xData: number[] = [];
      const yData: number[] = [];
      let hasAggregationFlag = false;

      const parsedSQL: any = fnParsedSQL();
      if (searchObj.meta.sqlMode && parsedSQL.hasOwnProperty("columns")) {
        hasAggregationFlag = hasAggregation(parsedSQL.columns);
      }

      if (
        searchObj.data.queryResults.hasOwnProperty("aggs") &&
        searchObj.data.queryResults.aggs
      ) {
        searchObj.data.queryResults.aggs.map(
          (bucket: {
            zo_sql_key: string | number | Date;
            zo_sql_num: string;
          }) => {
            num_records = num_records + parseInt(bucket.zo_sql_num, 10);
            unparsed_x_data.push(bucket.zo_sql_key);
            // const histDate = new Date(bucket.zo_sql_key);
            xData.push(
              histogramDateTimezone(bucket.zo_sql_key, store.state.timezone)
            );
            // xData.push(Math.floor(histDate.getTime()))
            yData.push(parseInt(bucket.zo_sql_num, 10));
          }
        );
        searchObj.data.queryResults.total = num_records;
      }

      const chartParams = {
        title: getHistogramTitle(),
        unparsed_x_data: unparsed_x_data,
        timezone: store.state.timezone,
      };
      searchObj.data.histogram = {
        xData,
        yData,
        chartParams,
        errorCode: 0,
        errorMsg: "",
        errorDetail: "",
      };
    } catch (e: any) {
      console.log("Error while generating histogram data");
    }
  }

  const searchAroundData = (obj: any) => {
    try {
      searchObj.loading = true;
      searchObj.data.errorCode = 0;
      const sqlContext: any = [];
      let query_context: any = "";
      const query = searchObj.data.query;
      if (searchObj.meta.sqlMode == true) {
        const parsedSQL: any = parser.astify(query);
        //removing this change as datafusion not supporting *, _timestamp. It was working but now throwing error.
        //hack add time stamp column to parsedSQL if not already added
        // if (
        //   !(parsedSQL.columns === "*") &&
        //   parsedSQL.columns.filter(
        //     (e: any) => e.expr.column === store.state.zoConfig.timestamp_column
        //   ).length === 0
        // ) {
        //   const ts_col = {
        //     expr: {
        //       type: "column_ref",
        //       table: null,
        //       column: store.state.zoConfig.timestamp_column,
        //     },
        //     as: null,
        //   };
        //   parsedSQL.columns.push(ts_col);
        // }
        parsedSQL.where = null;
        sqlContext.push(
          b64EncodeUnicode(parser.sqlify(parsedSQL).replace(/`/g, '"'))
        );
      } else {
        const parseQuery = query.split("|");
        let queryFunctions = "";
        let whereClause = "";
        if (parseQuery.length > 1) {
          queryFunctions = "," + parseQuery[0].trim();
          whereClause = "";
        } else {
          whereClause = "";
        }
        query_context = `SELECT [FIELD_LIST]${queryFunctions} FROM "[INDEX_NAME]" `;

        if (!searchObj.meta.quickMode) {
          query_context = query_context.replace("[FIELD_LIST]", "*");
        }

        // const preSQLQuery = req.query.sql;
        const streamsData: any = searchObj.data.stream.selectedStream.filter(
          (streams: any) =>
            !searchObj.data.stream.missingStreamMultiStreamFilter.includes(
              streams
            )
        );

        let finalQuery: string = "";
        streamsData.forEach((item: any) => {
          finalQuery = query_context.replace("[INDEX_NAME]", item);

          const listOfFields: any = [];
          let streamField: any = {};
          for (const field of searchObj.data.stream.interestingFieldList) {
            for (streamField of searchObj.data.stream.selectedStreamFields) {
              if (
                streamField?.name == field &&
                streamField?.streams.indexOf(item) > -1
              ) {
                listOfFields.push(field);
              }
            }
          }

          let queryFieldList: string = "";
          if (listOfFields.length > 0) {
            queryFieldList = "," + listOfFields.join(",");
          }

          finalQuery = finalQuery.replace(
            "[FIELD_LIST]",
            `'${item}' as _stream_name` + queryFieldList
          );
          sqlContext.push(b64EncodeUnicode(finalQuery));
        });
      }

      let query_fn: any = "";
      if (
        searchObj.data.tempFunctionContent != "" &&
        searchObj.meta.toggleFunction
      ) {
        query_fn = b64EncodeUnicode(searchObj.data.tempFunctionContent);
      }

      let streamName: string = "";
      if (searchObj.data.stream.selectedStream.length > 1) {
        streamName =
          b64EncodeUnicode(searchObj.data.stream.selectedStream.join(",")) ||
          "";
      } else {
        streamName = searchObj.data.stream.selectedStream[0];
      }

      const { traceparent, traceId } = generateTraceContext();
      addTraceId(traceId);

      searchService
        .search_around({
          org_identifier: searchObj.organizationIdetifier,
          index: streamName,
          key: obj.key,
          size: obj.size,
          query_context: sqlContext,
          query_fn: query_fn,
          stream_type: searchObj.data.stream.streamType,
          regions: searchObj.meta.hasOwnProperty("regions")
            ? searchObj.meta.regions.join(",")
            : "",
          clusters: searchObj.meta.hasOwnProperty("clusters")
            ? searchObj.meta.clusters.join(",")
            : "",
          is_multistream:
            searchObj.data.stream.selectedStream.length > 1 ? true : false,
          traceparent,
        })
        .then((res) => {
          removeTraceId(traceId);

          searchObj.loading = false;
          searchObj.data.histogram.chartParams.title = "";
          if (res.data.from > 0) {
            searchObj.data.queryResults.from = res.data.from;
            searchObj.data.queryResults.scan_size += res.data.scan_size;
            searchObj.data.queryResults.took += res.data.took;
            searchObj.data.queryResults.hits.push(...res.data.hits);
          } else {
            searchObj.data.queryResults = res.data;
          }
          //extract fields from query response
          extractFields();
          generateHistogramData();
          //update grid columns
          updateGridColumns();
          filterHitsColumns();

          if (searchObj.meta.showHistogram) {
            searchObj.meta.showHistogram = false;
            searchObj.data.searchAround.histogramHide = true;
          }
          // segment.track("Button Click", {
          //   button: "Search Around Data",
          //   user_org: store.state.selectedOrganization.identifier,
          //   user_id: store.state.userInfo.email,
          //   stream_name: searchObj.data.stream.selectedStream.value,
          //   show_timestamp: obj.key,
          //   show_size: obj.size,
          //   show_histogram: searchObj.meta.showHistogram,
          //   sqlMode: searchObj.meta.sqlMode,
          //   showFields: searchObj.meta.showFields,
          //   page: "Search Logs - Search around data",
          // });

          // const visibleIndex =
          //   obj.size > 30 ? obj.size / 2 - 12 : obj.size / 2;
          // setTimeout(() => {
          //   searchResultRef.value.searchTableRef.scrollTo(
          //     visibleIndex,
          //     "start-force"
          //   );
          // }, 500);
        })
        .catch((err) => {
          if (err.response != undefined) {
            searchObj.data.errorMsg = err.response.data.error;
          } else {
            searchObj.data.errorMsg = err.message;
          }

          const customMessage = logsErrorMessage(err.response.data.code);
          searchObj.data.errorCode = err.response.data.code;
          if (customMessage != "") {
            searchObj.data.errorMsg = customMessage;
          }
        })
        .finally(() => (searchObj.loading = false));
    } catch (e: any) {
      searchObj.loading = false;
      showErrorNotification("Error while fetching data");
    }
  };

  const refreshData = () => {
    if (
      searchObj.meta.refreshInterval > 0 &&
      router.currentRoute.value.name == "logs"
    ) {
      clearInterval(store.state.refreshIntervalID);
      const refreshIntervalID = setInterval(async () => {
        if (searchObj.loading == false && searchObj.loadingHistogram == false) {
          searchObj.loading = true;
          await getQueryData(false);
          generateHistogramData();
          updateGridColumns();
          searchObj.meta.histogramDirtyFlag = true;
        }
      }, searchObj.meta.refreshInterval * 1000);
      store.dispatch("setRefreshIntervalID", refreshIntervalID);
      $q.notify({
        message: `Live mode is enabled. Only top ${searchObj.meta.resultGrid.rowsPerPage} results are shown.`,
        color: "positive",
        position: "top",
        timeout: 1000,
      });
    } else {
      clearInterval(store.state.refreshIntervalID);
    }
  };

  const loadLogsData = async () => {
    try {
      resetFunctions();
      await getStreamList();
      // await getSavedViews();
      await getFunctions();
      await extractFields();
      await getQueryData();
      refreshData();
    } catch (e: any) {
      console.log("Error while loading logs data");
    }
  };

  const handleQueryData = async () => {
    try {
      searchObj.data.tempFunctionLoading = false;
      searchObj.data.tempFunctionName = "";
      searchObj.data.tempFunctionContent = "";
      searchObj.loading = true;
      await getQueryData();
    } catch (e: any) {
      console.log("Error while loading logs data");
    }
  };

  const handleRunQuery = async () => {
    try {
      searchObj.loading = true;
      initialQueryPayload.value = null;
      searchObj.data.queryResults.aggs = null;
      await getQueryData();
    } catch (e: any) {
      console.log("Error while loading logs data");
    }
  };

  function extractTimestamps(period: string) {
    const currentTime = new Date();
    let fromTimestamp, toTimestamp;

    switch (period.slice(-1)) {
      case "m":
        fromTimestamp = currentTime.getTime() - parseInt(period) * 60000; // 1 minute = 60000 milliseconds
        toTimestamp = currentTime.getTime();
        break;
      case "h":
        fromTimestamp = currentTime.getTime() - parseInt(period) * 3600000; // 1 hour = 3600000 milliseconds
        toTimestamp = currentTime.getTime();
        break;
      case "d":
        fromTimestamp = currentTime.getTime() - parseInt(period) * 86400000; // 1 day = 86400000 milliseconds
        toTimestamp = currentTime.getTime();
        break;
      case "w":
        fromTimestamp = currentTime.getTime() - parseInt(period) * 604800000; // 1 week = 604800000 milliseconds
        toTimestamp = currentTime.getTime();
        break;
      case "M":
        const currentMonth = currentTime.getMonth();
        const currentYear = currentTime.getFullYear();
        const prevMonth = currentMonth === 0 ? 11 : currentMonth - 1;
        const prevYear = currentMonth === 0 ? currentYear - 1 : currentYear;
        const fromDate = new Date(prevYear, prevMonth, 1);
        fromTimestamp = fromDate.getTime();
        toTimestamp = currentTime.getTime();
        break;
      default:
        console.error("Invalid period format!");
        return;
    }

    return { from: fromTimestamp, to: toTimestamp };
  }

  const restoreUrlQueryParams = async () => {
    searchObj.shouldIgnoreWatcher = true;
    const queryParams: any = router.currentRoute.value.query;
    if (!queryParams.stream) {
      searchObj.shouldIgnoreWatcher = false;
      return;
    }
    if (queryParams.period && (!queryParams.from || !queryParams.to)) {
      const periodDateTime: any = extractTimestamps(queryParams.period);
      queryParams.from = periodDateTime.from;
      queryParams.to = periodDateTime.to;
    }

    const date = {
      startTime: queryParams.from,
      endTime: queryParams.to,
      relativeTimePeriod: queryParams.period || null,
      type: queryParams.period ? "relative" : "absolute",
    };
    if (date) {
      searchObj.data.datetime = date;
    }
    if (queryParams.query) {
      searchObj.meta.sqlMode = queryParams.sql_mode == "true" ? true : false;
      searchObj.data.editorValue = b64DecodeUnicode(queryParams.query);
      searchObj.data.query = b64DecodeUnicode(queryParams.query);
    }

    if (
      queryParams.hasOwnProperty("defined_schemas") &&
      queryParams.defined_schemas != ""
    ) {
      searchObj.meta.useUserDefinedSchemas = queryParams.defined_schemas;
    }
    if (queryParams.refresh) {
      searchObj.meta.refreshInterval = queryParams.refresh;
    }
    useLocalTimezone(queryParams.timezone);

    if (queryParams.functionContent) {
      searchObj.data.tempFunctionContent =
        b64DecodeUnicode(queryParams.functionContent) || "";
      searchObj.meta.functionEditorPlaceholderFlag = false;
      searchObj.meta.toggleFunction = true;
    }

    if (queryParams.stream_type) {
      searchObj.data.stream.streamType = queryParams.stream_type;
    } else {
      searchObj.data.stream.streamType = "logs";
    }

    if (queryParams.type) {
      searchObj.meta.pageType = queryParams.type;
    }
    searchObj.meta.quickMode = queryParams.quick_mode == "false" ? false : true;

    if (queryParams.stream) {
      searchObj.data.stream.selectedStream.push(
        ...queryParams.stream.split(",")
      );
    }

    if (queryParams.show_histogram) {
      searchObj.meta.showHistogram =
        queryParams.show_histogram == "true" ? true : false;
    }

    searchObj.shouldIgnoreWatcher = false;
    router.push({
      query: {
        ...queryParams,
        from: date.startTime,
        to: date.endTime,
        period: date.relativeTimePeriod,
        sql_mode: searchObj.meta.sqlMode,
        defined_schemas: searchObj.meta.useUserDefinedSchemas,
      },
    });
  };

  const showNotification = () => {
    return $q.notify({
      type: "positive",
      message: "Waiting for response...",
      timeout: 10000,
      actions: [
        {
          icon: "cancel",
          color: "white",
          handler: () => {
            /* ... */
          },
        },
      ],
    });
  };

  const updateStreams = async () => {
    if (searchObj.data.streamResults?.list?.length) {
      const streamType = searchObj.data.stream.streamType || "logs";
      const streams: any = await getStreams(streamType, false);
      searchObj.data.streamResults["list"] = streams.list;
      searchObj.data.stream.streamLists = [];
      streams.list.map((item: any) => {
        const itemObj = {
          label: item.name,
          value: item.name,
        };
        searchObj.data.stream.streamLists.push(itemObj);
      });
    } else {
      loadLogsData();
    }
  };

  const ftsFields: any = ref([]);
  const extractFTSFields = () => {
    if (
      searchObj.data.stream.selectedStreamFields != undefined &&
      searchObj.data.stream.selectedStreamFields.length > 0
    ) {
      ftsFields.value = searchObj.data.stream.selectedStreamFields
        .filter((item: any) => item.ftsKey === true)
        .map((item: any) => item.name);
    }

    // if there is no FTS fields set by user then use default FTS fields
    if (ftsFields.value.length == 0) {
      ftsFields.value = store.state.zoConfig.default_fts_keys;
    }
  };

  const evaluateWrapContentFlag = () => {
    // Initialize a flag to false
    let flag = false;

    // Iterate through the array of objects
    for (const item of searchObj.data.resultGrid.columns) {
      // Check if the item's name is 'source' (the static field)
      // if (item.name.toLowerCase() === "source") {
      //   flag = true; // Set the flag to true if 'source' exists
      // }
      // Check if the item's name is in the ftsFields array
      if (ftsFields.value.includes(item.name.toLowerCase())) {
        flag = true; // Set the flag to true if an ftsField exists
      }

      // If the flag is already true, no need to continue checking
      if (flag) {
        searchObj.meta.flagWrapContent = flag;
        break;
      }
    }

    searchObj.meta.flagWrapContent = flag;
  };

  const getSavedViews = async () => {
    try {
      searchObj.loadingSavedView = true;
      const favoriteViews: any = [];
      savedviewsService
        .get(store.state.selectedOrganization.identifier)
        .then((res) => {
          searchObj.loadingSavedView = false;
          searchObj.data.savedViews = res.data.views;
        })
        .catch((err) => {
          searchObj.loadingSavedView = false;
          console.log(err);
        });
    } catch (e: any) {
      searchObj.loadingSavedView = false;
      console.log("Error while getting saved views", e);
    }
  };

  const onStreamChange = async (queryStr: string) => {
    try {
      searchObj.loadingStream = true;
      searchObj.data.queryResults = {
        hits: [],
      };
      searchObj.data.stream.selectedStreamFields = [];

      let query = searchObj.meta.sqlMode
        ? queryStr != ""
          ? queryStr
          : `SELECT [FIELD_LIST] FROM "${searchObj.data.stream.selectedStream.join(
              ","
            )}"`
        : "";

      searchObj.data.stream.selectedStreamFields = [];
      for (const stream of searchObj.data.stream.selectedStream) {
        const streamData: any = await getStream(
          stream,
          searchObj.data.stream.streamType || "logs",
          true
        );

        if (streamData.schema != undefined) {
          searchObj.data.stream.selectedStreamFields.push(streamData.schema);
        }
      }

      if (
        searchObj.data.stream.selectedStreamFields == undefined ||
        searchObj.data.stream.selectedStreamFields.length == 0
      ) {
        searchObj.loadingStream = false;
        searchObj.data.errorMsg = t("search.noFieldFound");
        return;
      }
      const streamFieldNames: any = [];
      searchObj.data.stream.selectedStreamFields.forEach((subArray: any) => {
        subArray.forEach((item: any) => {
          streamFieldNames.push(item.name);
        });
      });

      for (
        let i = searchObj.data.stream.interestingFieldList.length - 1;
        i >= 0;
        i--
      ) {
        const fieldName = searchObj.data.stream.interestingFieldList[i];
        if (!streamFieldNames.includes(fieldName)) {
          searchObj.data.stream.interestingFieldList.splice(i, 1);
        }
      }

      if (queryStr == "") {
        if (
          searchObj.data.stream.interestingFieldList.length > 0 &&
          searchObj.meta.quickMode
        ) {
          query = query.replace(
            "[FIELD_LIST]",
            searchObj.data.stream.interestingFieldList.join(",")
          );
        } else {
          query = query.replace("[FIELD_LIST]", "*");
        }
      }

      searchObj.data.editorValue = query;
      searchObj.data.query = query;
      searchObj.data.tempFunctionContent = "";
      searchObj.meta.searchApplied = false;

      if (searchObj.data.stream.selectedStream.length > 1) {
        searchObj.meta.showHistogram = false;
      }

      if (store.state.zoConfig.query_on_stream_selection == false) {
        handleQueryData();
      } else {
        searchObj.data.stream.selectedStreamFields = [];
        searchObj.data.queryResults = {
          hits: [],
        };
        searchObj.data.sortedQueryResults = [];
        searchObj.data.histogram = {
          xData: [],
          yData: [],
          chartParams: {
            title: "",
            unparsed_x_data: [],
            timezone: "",
          },
          errorCode: 0,
          errorMsg: "",
          errorDetail: "",
        };
        extractFields();
        searchObj.loadingStream = false;
      }
    } catch (e: any) {
      searchObj.loadingStream = false;
      console.log("Error while getting stream data", e);
    }
  };

  const addOrderByToQuery = (
    sql: string,
    column: string,
    type: "ASC" | "DESC",
    streamName: string
  ) => {
    // Parse the SQL query into an AST
    try {
      const parsedQuery: any = parser.astify(sql);

      if (!parsedQuery.columns.length || !parsedQuery.from) {
        return sql;
      }

      // Check for the presence of an ORDER BY clause
      const hasOrderBy = !!(
        parsedQuery.orderby && parsedQuery.orderby.length > 0
      );

      // Check if _timestamp is in the SELECT clause if not SELECT *
      const includesTimestamp = !!parsedQuery.columns.find(
        (col: any) => col?.expr?.column === column || col?.expr?.column === "*"
      );

      // If ORDER BY is present and doesn't include _timestamp, append it
      if (!hasOrderBy) {
        // If no ORDER BY clause, add it
        parsedQuery.orderby = [
          {
            expr: {
              type: "column_ref",
              table: null,
              column: column,
            },
            type: type,
          },
        ];
      }

      // Convert the AST back to a SQL string, replacing backtics with empty strings and table name with double quotes
      return quoteTableNameDirectly(
        parser.sqlify(parsedQuery).replace(/`/g, ""),
        streamName
      );
    } catch (err) {
      return sql;
    }
  };

  function quoteTableNameDirectly(sql: string, streamName: string) {
    // This regular expression looks for the FROM keyword followed by
    // an optional schema name, a table name, and handles optional spaces.
    // It captures the table name to be replaced with double quotes.
    const regex = new RegExp(`FROM\\s+${streamName}`, "gi");

    // Replace the captured table name with the same name enclosed in double quotes
    const modifiedSql = sql.replace(regex, `FROM "${streamName}"`);

    return modifiedSql;
  }

  const getRegionInfo = () => {
    searchService.get_regions().then((res) => {
      const clusterData = [];
      let regionObj: any = {};
      const apiData = res.data;
      for (const region in apiData) {
        regionObj = {
          label: region,
          children: [],
        };
        for (const cluster of apiData[region]) {
          regionObj.children.push({ label: cluster });
        }
        clusterData.push(regionObj);
      }

      store.dispatch("setRegionInfo", clusterData);
    });
  };

  const generateTraceContext = () => {
    const traceId = getUUID().replace(/-/g, "");
    const spanId = getUUID().replace(/-/g, "").slice(0, 16);

    return {
      traceparent: `00-${traceId}-${spanId}-01`,
      traceId,
      spanId,
    };
  };

  const addTraceId = (traceId: string) => {
    if (searchObj.data.searchRequestTraceIds.includes(traceId)) {
      return;
    }

    searchObj.data.searchRequestTraceIds.push(traceId);
  };

  const removeTraceId = (traceId: string) => {
    searchObj.data.searchRequestTraceIds =
      searchObj.data.searchRequestTraceIds.filter(
        (id: string) => id !== traceId
      );
  };

  const cancelQuery = () => {
    searchService
      .delete_running_queries(
        store.state.selectedOrganization.identifier,
        searchObj.data.searchRequestTraceIds
      )
      .then(() => {
        $q.notify({
          message: "Running query deleted successfully",
          color: "positive",
          position: "bottom",
          timeout: 1500,
        });
      })
      .catch((error: any) => {
        $q.notify({
          message:
            error.response?.data?.message || "Failed to delete running query",
          color: "negative",
          position: "bottom",
          timeout: 1500,
        });
      })
      .finally(() => {
        if (searchObj.loading) searchObj.loading = false;
        if (searchObj.loadingHistogram) searchObj.loadingHistogram = false;
      });
  };

  return {
    searchObj,
    searchAggData,
    getStreams,
    resetSearchObj,
    resetStreamData,
    updatedLocalLogFilterField,
    getFunctions,
    getStreamList,
    fieldValues,
    extractFields,
    getQueryData,
    searchAroundData,
    updateGridColumns,
    refreshData,
    updateUrlQueryParams,
    loadLogsData,
    restoreUrlQueryParams,
    handleQueryData,
    updateStreams,
    handleRunQuery,
    generateHistogramData,
    extractFTSFields,
    evaluateWrapContentFlag,
    getSavedViews,
    onStreamChange,
    generateURLQuery,
    buildSearch,
    loadStreamLists,
    refreshPartitionPagination,
    filterHitsColumns,
    getHistogramQueryData,
    fnParsedSQL,
    addOrderByToQuery,
    getRegionInfo,
    validateFilterForMultiStream,
    cancelQuery,
  };
};

export default useLogs;<|MERGE_RESOLUTION|>--- conflicted
+++ resolved
@@ -1102,23 +1102,22 @@
             searchObj.data.queryResults.partitionDetail.partitionTotal.push(-1);
           }
         } else {
-<<<<<<< HEAD
+ 
+          const { traceparent, traceId } = generateTraceContext();
+
+          addTraceId(traceId);
+
           sendMessage(
             JSON.stringify({
               type: "search",
               content: {
                 type: "partition",
-                trace_id: getUUID().replace(/-/g, ""),
+                trace_id: traceId,
                 query: partitionQueryReq,
               },
             })
           );
-=======
-          const { traceparent, traceId } = generateTraceContext();
-
-          addTraceId(traceId);
-
->>>>>>> 0f539285
+
           await searchService
             .partition({
               org_identifier: searchObj.organizationIdetifier,
@@ -1769,12 +1768,9 @@
 
       queryReq.query.track_total_hits = true;
 
-<<<<<<< HEAD
-=======
       const { traceparent, traceId } = generateTraceContext();
       addTraceId(traceId);
 
->>>>>>> 0f539285
       searchService
         .search(
           {
@@ -1883,21 +1879,20 @@
         // }
       }
 
-<<<<<<< HEAD
+
+      const { traceparent, traceId } = generateTraceContext();
+      addTraceId(traceId);
+
       sendMessage(
         JSON.stringify({
           type: "search",
           content: {
             type: "search_logs",
-            trace_id: getUUID().replace(/-/g, ""),
+            trace_id: traceId,
             query: queryReq,
           },
         })
       );
-=======
-      const { traceparent, traceId } = generateTraceContext();
-      addTraceId(traceId);
->>>>>>> 0f539285
 
       searchService
         .search(
@@ -1910,10 +1905,7 @@
           "UI"
         )
         .then(async (res) => {
-<<<<<<< HEAD
-=======
           removeTraceId(traceId);
->>>>>>> 0f539285
           if (
             res.data.hasOwnProperty("function_error") &&
             res.data.function_error != "" &&
@@ -2179,21 +2171,20 @@
           //   }
           // }
 
-<<<<<<< HEAD
+          const { traceparent, traceId } = generateTraceContext();
+          addTraceId(traceId);
+
+
           sendMessage(
             JSON.stringify({
               type: "search",
               content: {
                 type: "search_logs_histogram",
-                trace_id: getUUID().replace(/-/g, ""),
+                trace_id: traceId,
                 query: queryReq,
               },
             })
           );
-=======
-          const { traceparent, traceId } = generateTraceContext();
-          addTraceId(traceId);
->>>>>>> 0f539285
 
           searchService
             .search(
