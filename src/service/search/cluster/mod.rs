// Copyright 2024 Zinc Labs Inc.
//
// This program is free software: you can redistribute it and/or modify
// it under the terms of the GNU Affero General Public License as published by
// the Free Software Foundation, either version 3 of the License, or
// (at your option) any later version.
//
// This program is distributed in the hope that it will be useful
// but WITHOUT ANY WARRANTY; without even the implied warranty of
// MERCHANTABILITY or FITNESS FOR A PARTICULAR PURPOSE.  See the
// GNU Affero General Public License for more details.
//
// You should have received a copy of the GNU Affero General Public License
// along with this program.  If not, see <http://www.gnu.org/licenses/>.

use std::{cmp::min, io::Cursor, str::FromStr, sync::Arc};

use ::datafusion::arrow::{datatypes::Schema, ipc, record_batch::RecordBatch};
use async_recursion::async_recursion;
use config::{
    get_config,
    meta::{
        bitvec::BitVec,
        cluster::{Node, Role, RoleGroup},
        search::{self, ScanStats, SearchEventType},
        stream::{
            FileKey, FileMeta, FileQueryData, PartitionTimeLevel, QueryPartitionStrategy,
            StreamPartition, StreamType,
        },
    },
    metrics,
    utils::{inverted_index::split_token, json},
    INDEX_FIELD_NAME_FOR_ALL, QUERY_WITH_NO_LIMIT,
};
use hashbrown::{HashMap, HashSet};
use infra::{
    dist_lock,
    errors::{Error, ErrorCodes, Result},
    schema::{unwrap_partition_time_level, unwrap_stream_settings},
};
use proto::cluster_rpc::{self, FileId};
use tonic::{
    codec::CompressionEncoding,
    metadata::{MetadataKey, MetadataValue},
    transport::Channel,
    Request,
};
use tracing::{info_span, Instrument};
use tracing_opentelemetry::OpenTelemetrySpanExt;

use crate::{
    common::infra::cluster as infra_cluster,
    service::{
        file_list,
        search::{
            generate_search_schema, generate_select_start_search_schema, sql::RE_SELECT_WILDCARD,
        },
    },
};

pub mod cache_multi;
pub mod cacher;
pub mod grpc;
pub mod http;
#[cfg(feature = "enterprise")]
pub mod super_cluster;

#[async_recursion]
#[tracing::instrument(
    name = "service:search:cluster:run",
    skip_all,
    fields(org_id = req.org_id)
)]
pub async fn search(
    trace_id: &str,
    meta: Arc<super::sql::Sql>,
    mut req: cluster_rpc::SearchRequest,
) -> Result<(Vec<RecordBatch>, ScanStats, usize, bool, usize)> {
    let start = std::time::Instant::now();

    let cfg = get_config();
    // if the request is a super cluster request, then forward it to the super cluster service
    let is_final_phase = req.stype != cluster_rpc::SearchType::SuperCluster as i32;
    log::info!("[trace_id {trace_id}] is_final_phase: {}", is_final_phase);
    let stream_type = StreamType::from(req.stream_type.as_str());
    if req.timeout == 0 {
        req.timeout = cfg.limit.query_timeout as i64;
    }

    // get user_id
    #[cfg(feature = "enterprise")]
    let user_id = req.user_id.clone();
    #[cfg(feature = "enterprise")]
    let user_id = user_id.as_deref();

    // get nodes from cluster
    let req_node_group = req
        .search_event_type
        .as_ref()
        .map(|v| SearchEventType::from_str(v).ok().map(RoleGroup::from))
        .unwrap_or(None);
    let mut nodes = match infra_cluster::get_cached_online_query_nodes(req_node_group).await {
        Some(nodes) => nodes,
        None => {
            log::error!("[trace_id {trace_id}] service:search:cluster:run: no querier node online");
            return Err(Error::Message("no querier node online".to_string()));
        }
    };
    // sort nodes by node_id this will improve hit cache ratio
    nodes.sort_by(|a, b| a.grpc_addr.cmp(&b.grpc_addr));
    nodes.dedup_by(|a, b| a.grpc_addr == b.grpc_addr);
    nodes.sort_by_key(|x| x.id);
    let nodes = nodes;

    let querier_num = nodes.iter().filter(|node| node.is_querier()).count();
    if querier_num == 0 {
        log::error!("no querier node online");
        return Err(Error::Message("no querier node online".to_string()));
    }

    // partition request, here plus 1 second, because division is integer, maybe
    // lose some precision
    let job = cluster_rpc::Job {
        trace_id: trace_id.to_string(),
        job: trace_id[0..6].to_string(), // take the frist 6 characters as job id
        stage: 0,
        partition: 0,
    };

    let use_inverted_index = cfg.common.inverted_index_enabled
        && !cfg.common.feature_query_without_index
        && meta.use_inverted_index
        && (meta.inverted_index_type == "parquet" || meta.inverted_index_type == "both")
        && (!meta.fts_terms.is_empty() || !meta.index_terms.is_empty());

    log::info!(
        "[trace_id {trace_id}] search: use_inverted_index via parquet format {}",
        use_inverted_index
    );

    // stream settings
    let stream_settings = unwrap_stream_settings(&meta.schema).unwrap_or_default();
    let partition_time_level =
        unwrap_partition_time_level(stream_settings.partition_time_level, stream_type);

    // YJDoc2, this is the entry point code for searching
    // get file list
    let mut file_id_list = get_file_id_list(
        trace_id,
        &meta,
        stream_type,
        partition_time_level,
        &stream_settings.partition_keys,
    )
    .await;

    let file_list_took = start.elapsed().as_millis() as usize;
    log::info!(
        "[trace_id {trace_id}] search: get file_list time_range: {:?}, num: {}, took: {} ms",
        meta.meta.time_range,
        file_id_list.len(),
        file_list_took,
    );

    // If the query is of type inverted index and this is not an aggregations request,
    // then filter the file list based on the inverted index.

    let mut idx_scan_size = 0;
    let mut idx_took = 0;
    if use_inverted_index {
        (file_id_list, idx_scan_size, idx_took) =
            get_file_list_by_inverted_index(meta.clone(), req.clone(), &file_id_list).await?;
        log::info!(
            "[trace_id {trace_id}] search: get file_list from inverted index time_range: {:?},
    num: {}, scan_size: {}, took: {} ms",
            meta.meta.time_range,
            file_id_list.len(),
            idx_scan_size,
            idx_took,
        );
    }

    metrics::QUERY_PENDING_NUMS
        .with_label_values(&[&req.org_id])
        .inc();

    #[cfg(not(feature = "enterprise"))]
    let work_group: Option<String> = None;

    // TODO YJDoc2 - change param type to &[u64] for original size in o2-enterprise
    // 1. get work group
    #[cfg(feature = "enterprise")]
    let work_group: Option<o2_enterprise::enterprise::search::WorkGroup> = Some(
        o2_enterprise::enterprise::search::work_group::predict(&nodes, &file_list),
    );
    #[cfg(feature = "enterprise")]
    super::SEARCH_SERVER
        .add_work_group(trace_id, work_group.clone())
        .await;
    // 2. check concurrency
    let work_group_str = if let Some(wg) = &work_group {
        wg.to_string()
    } else {
        "global".to_string()
    };

    let locker_key = format!("/search/cluster_queue/{}", work_group_str);
    // get a cluster search queue lock
    let locker = if cfg.common.local_mode || !cfg.common.feature_query_queue_enabled {
        None
    } else {
        let node_ids = nodes
            .iter()
            .map(|node| node.uuid.to_string())
            .collect::<HashSet<_>>();
        dist_lock::lock(&locker_key, req.timeout as u64, Some(node_ids))
            .await
            .map_err(|e| {
                metrics::QUERY_PENDING_NUMS
                    .with_label_values(&[&req.org_id])
                    .dec();
                Error::Message(e.to_string())
            })?
    };

    // check global concurrency
    #[cfg(feature = "enterprise")]
    work_group_checking(trace_id, start, &req, &work_group, &locker, None).await?;

    // check user concurrency
    #[cfg(feature = "enterprise")]
    if user_id.is_some() {
        work_group_checking(trace_id, start, &req, &work_group, &locker, user_id).await?;
    }

    // 3. process the search in the work group
    #[cfg(feature = "enterprise")]
    if let Err(e) = work_group
        .as_ref()
        .unwrap()
        .process(trace_id, user_id)
        .await
    {
        metrics::QUERY_PENDING_NUMS
            .with_label_values(&[&req.org_id])
            .dec();
        dist_lock::unlock(&locker).await?;
        return Err(Error::Message(e.to_string()));
    }
    #[cfg(feature = "enterprise")]
    if let Err(e) = dist_lock::unlock(&locker).await {
        metrics::QUERY_PENDING_NUMS
            .with_label_values(&[&req.org_id])
            .dec();
        work_group
            .as_ref()
            .unwrap()
            .done(trace_id, user_id)
            .await
            .map_err(|e| Error::Message(e.to_string()))?;
        return Err(e);
    }
    // done in the queue
    let took_wait = start.elapsed().as_millis() as usize - file_list_took;
    log::info!(
        "[trace_id {trace_id}] search: wait in queue took: {} ms",
        took_wait,
    );

    // set work_group
    req.work_group = work_group_str;

    let mut partition_files = Vec::new();
    let mut file_num = file_id_list.len();
    let mut partition_strategy =
        QueryPartitionStrategy::from(&cfg.common.feature_query_partition_strategy);
    if cfg.memory_cache.cache_latest_files {
        partition_strategy = QueryPartitionStrategy::FileHash;
    }
    let offset = match partition_strategy {
        QueryPartitionStrategy::FileNum => {
            if querier_num >= file_num {
                1
            } else {
                (file_num / querier_num) + 1
            }
        }
        QueryPartitionStrategy::FileSize => {
            let files = partition_file_by_bytes(&file_id_list, querier_num);
            file_num = files.len();
            partition_files = files;
            1
        }
        QueryPartitionStrategy::FileHash => {
            let files = partition_file_by_hash(&file_id_list, &nodes, req_node_group).await;
            file_num = files.len();
            partition_files = files;
            1
        }
    };

    log::info!(
        "[trace_id {trace_id}] search: file_list partition, time_range: {:?}, num: {file_num}, offset: {offset}",
        meta.meta.time_range
    );

    // #[cfg(feature = "enterprise")]
    // {
    //     let mut records = 0;
    //     let mut original_size = 0;
    //     let mut compressed_size = 0;
    //     for file in file_list.iter() {
    //         let file_meta = &file.meta;
    //         records += file_meta.records;
    //         original_size += file_meta.original_size;
    //         compressed_size += file_meta.compressed_size;
    //     }
    //     original_size += idx_scan_size as i64;
    //     super::SEARCH_SERVER
    //         .add_file_stats(
    //             trace_id,
    //             file_list.len() as i64,
    //             records,
    //             original_size,
    //             compressed_size,
    //         )
    //         .await;
    // }

    metrics::QUERY_PENDING_NUMS
        .with_label_values(&[&req.org_id])
        .dec();
    metrics::QUERY_RUNNING_NUMS
        .with_label_values(&[&req.org_id])
        .inc();

    // make cluster request
    let mut tasks = Vec::new();
    let mut offset_start: usize = 0;
    for (partition_no, node) in nodes.iter().cloned().enumerate() {
        let trace_id = trace_id.to_string();
        let mut req = req.clone();
        let mut job = job.clone();
        job.partition = partition_no as i32;
        req.job = Some(job);
        req.stype = cluster_rpc::SearchType::WalOnly as _;
        let is_querier = node.is_querier();
        if is_querier {
            if offset_start < file_num {
                req.stype = cluster_rpc::SearchType::Cluster as _;
                match partition_strategy {
                    QueryPartitionStrategy::FileNum => {
                        req.file_ids = file_id_list
                            [offset_start..min(offset_start + offset, file_num)]
                            .to_vec()
                            .iter()
                            .map(|f| FileId {
                                id: f.id,
                                segment_ids: f.segment_ids.clone(),
                            })
                            .collect();
                        offset_start += offset;
                    }
                    QueryPartitionStrategy::FileSize | QueryPartitionStrategy::FileHash => {
                        req.file_ids = partition_files
                            .get(offset_start)
                            .unwrap()
                            .into_iter()
                            .map(|f| FileId {
                                id: f.id,
                                segment_ids: f.segment_ids.clone(),
                            })
                            .collect();
                        offset_start += offset;
                        if req.file_ids.is_empty() {
                            if node.is_ingester() {
                                req.stype = cluster_rpc::SearchType::WalOnly as _;
                            } else {
                                continue; // no need more querier
                            }
                        }
                    }
                };
            } else if !node.is_ingester() {
                continue; // no need more querier
            }
        }

        let req_files = req.file_ids.len();
        let node_addr = node.grpc_addr.clone();
        let grpc_span = info_span!(
            "service:search:cluster:grpc_search",
            org_id = req.org_id,
            node_id = node.id,
            node_addr = node_addr.as_str(),
        );

        #[cfg(feature = "enterprise")]
        let (abort_sender, abort_receiver) = tokio::sync::oneshot::channel();
        #[cfg(feature = "enterprise")]
        if super::SEARCH_SERVER
            .insert_sender(&trace_id, abort_sender)
            .await
            .is_err()
        {
            log::info!(
                "[trace_id {trace_id}] search->grpc: search canceled before call search->grpc"
            );
            work_group
                .as_ref()
                .unwrap()
                .done(&trace_id, user_id)
                .await
                .map_err(|e| Error::Message(e.to_string()))?;
            return Err(Error::ErrorCode(ErrorCodes::SearchCancelQuery(format!(
                "[trace_id {trace_id}] search->grpc: search canceled before call search->grpc"
            ))));
        }

        let task = tokio::task::spawn(
            async move {
                let cfg = config::get_config();
                let org_id: MetadataValue<_> = req
                    .org_id
                    .parse()
                    .map_err(|_| Error::Message("invalid org_id".to_string()))?;
                let org_id_string = req.org_id.clone();
                let mut request = tonic::Request::new(req);
                // request.set_timeout(Duration::from_secs(cfg.grpc.timeout));

                opentelemetry::global::get_text_map_propagator(|propagator| {
                    propagator.inject_context(
                        &tracing::Span::current().context(),
                        &mut super::MetadataMap(request.metadata_mut()),
                    )
                });

                log::info!("[trace_id {trace_id}] search->grpc: request node: {}, is_querier: {}, files: {req_files}", &node_addr, is_querier);

                let org_header_key: MetadataKey<_> = cfg
                .grpc
                .org_header_key
                .parse()
                .map_err(|_| Error::Message("invalid org_header_key".to_string()))?;
                let token: MetadataValue<_> = infra_cluster::get_internal_grpc_token()
                    .parse()
                    .map_err(|_| Error::Message("invalid token".to_string()))?;
                let channel = Channel::from_shared(node_addr)
                    .unwrap()
                    .connect_timeout(std::time::Duration::from_secs(cfg.grpc.connect_timeout))
                    .connect()
                    .await
                    .map_err(|err| {
                        log::error!("[trace_id {trace_id}] search->grpc: node: {}, connect err: {:?}", &node.grpc_addr, err);
                        super::server_internal_error("connect search node error")
                    })?;
                let mut client = cluster_rpc::search_client::SearchClient::with_interceptor(
                    channel,
                    move |mut req: Request<()>| {
                        req.metadata_mut().insert("authorization", token.clone());
                        req.metadata_mut()
                            .insert(org_header_key.clone(), org_id.clone());
                        Ok(req)
                    },
                );
                client = client
                    .send_compressed(CompressionEncoding::Gzip)
                    .accept_compressed(CompressionEncoding::Gzip)
                    .max_decoding_message_size(cfg.grpc.max_message_size * 1024 * 1024)
                    .max_encoding_message_size(cfg.grpc.max_message_size * 1024 * 1024);
                let response;
                tokio::select! {
                    result = client.search(request) => {
                        match result {
                            Ok(res) => response = res.into_inner(),
                            Err(err) => {
                                log::error!("[trace_id {trace_id}] search->grpc: node: {}, search err: {:?}", &node.grpc_addr, err);
                                if err.code() == tonic::Code::DeadlineExceeded {
                                    metrics::QUERY_TIMEOUT_NUMS
                                        .with_label_values(&[&org_id_string])
                                        .inc();
                                }
                                if err.code() == tonic::Code::Internal {
                                    let err = ErrorCodes::from_json(err.message())?;
                                    return Err(Error::ErrorCode(err));
                                }
                                return Err(super::server_internal_error("search node error"));
                            }
                        }
                    }
                    _ = async {
                        #[cfg(feature = "enterprise")]
                        let _ = abort_receiver.await;
                        #[cfg(not(feature = "enterprise"))]
                        futures::future::pending::<()>().await;
                    } => {
                        log::info!("[trace_id {trace_id}] search->grpc: cancel search in node: {:?}", &node.grpc_addr);
                        return Err(Error::ErrorCode(ErrorCodes::SearchCancelQuery(format!("[trace_id {trace_id}] search->grpc: search canceled"))));
                    }
                }

                log::info!(
                    "[trace_id {trace_id}] search->grpc: response node: {}, is_querier: {}, total: {}, took: {} ms, files: {}, scan_size: {}",
                    &node.grpc_addr,
                    is_querier,
                    response.total,
                    response.took,
                    response.scan_stats.as_ref().unwrap().files,
                    response.scan_stats.as_ref().unwrap().original_size,
                );
                Ok((node.clone(),response))
            }
            .instrument(grpc_span),
        );
        tasks.push(task);
    }

    let mut results = Vec::new();
    let mut succeed = 0;
    let mut last_error = None;
    for task in tasks {
        match task.await {
            Ok(res) => match res {
                Ok(res) => {
                    succeed += 1;
                    results.push(res);
                }
                Err(err) => {
                    results.push((
                        Node::default(),
                        cluster_rpc::SearchResponse {
                            is_partial: true,
                            ..Default::default()
                        },
                    ));
                    log::error!("[trace_id {trace_id}] search->grpc: node search error: {err}");
                    last_error = Some(err);
                }
            },
            Err(e) => {
                // search done, release lock
                #[cfg(not(feature = "enterprise"))]
                dist_lock::unlock(&locker).await?;
                #[cfg(feature = "enterprise")]
                {
                    work_group
                        .as_ref()
                        .unwrap()
                        .done(trace_id, user_id)
                        .await
                        .map_err(|e| Error::Message(e.to_string()))?;
                }
                return Err(Error::ErrorCode(ErrorCodes::ServerInternalError(
                    e.to_string(),
                )));
            }
        }
    }
    if succeed == 0 || results.iter().map(|(_, v)| v.total).sum::<i64>() == 0 {
        if let Some(err) = last_error {
            #[cfg(not(feature = "enterprise"))]
            dist_lock::unlock(&locker).await?;
            #[cfg(feature = "enterprise")]
            {
                work_group
                    .as_ref()
                    .unwrap()
                    .done(trace_id, user_id)
                    .await
                    .map_err(|e| Error::Message(e.to_string()))?;
            }
            return Err(err);
        }
    }

    let trace_id_span = trace_id.to_string();
    let meta_span = meta.clone();
    let handle = match tokio::task::spawn(async move {
        merge_grpc_result(&trace_id_span, meta_span, results, is_final_phase).await
    })
    .await
    {
        Ok(Ok(v)) => Ok(v),
        Ok(Err(e)) => Err(e),
        Err(e) => Err(Error::Message(e.to_string())),
    };
    let (merge_batches, mut scan_stats, is_partial) = match handle {
        Ok(v) => v,
        Err(e) => {
            // search done, release lock
            #[cfg(not(feature = "enterprise"))]
            dist_lock::unlock(&locker).await?;
            #[cfg(feature = "enterprise")]
            {
                work_group
                    .as_ref()
                    .unwrap()
                    .done(trace_id, user_id)
                    .await
                    .map_err(|e| Error::Message(e.to_string()))?;
            }
            return Err(e);
        }
    };
    log::info!("[trace_id {trace_id}] final merge task finish");

    // search done, release lock
    #[cfg(not(feature = "enterprise"))]
    dist_lock::unlock(&locker).await?;
    #[cfg(feature = "enterprise")]
    {
        work_group
            .as_ref()
            .unwrap()
            .done(trace_id, user_id)
            .await
            .map_err(|e| Error::Message(e.to_string()))?;
    }

    scan_stats.idx_scan_size = idx_scan_size as i64;
    scan_stats.original_size += idx_scan_size as i64;
    Ok((merge_batches, scan_stats, took_wait, is_partial, idx_took))
}

#[cfg(feature = "enterprise")]
#[tracing::instrument(name = "work_group:checking", skip_all, fields(user_id = user_id))]
async fn work_group_checking(
    trace_id: &str,
    start: std::time::Instant,
    req: &cluster_rpc::SearchRequest,
    work_group: &Option<o2_enterprise::enterprise::search::WorkGroup>,
    locker: &Option<dist_lock::Locker>,
    user_id: Option<&str>,
) -> Result<()> {
    let (abort_sender, abort_receiver) = tokio::sync::oneshot::channel();
    if super::SEARCH_SERVER
        .insert_sender(trace_id, abort_sender)
        .await
        .is_err()
    {
        metrics::QUERY_PENDING_NUMS
            .with_label_values(&[&req.org_id])
            .dec();
        dist_lock::unlock(locker).await?;
        log::warn!("[trace_id {trace_id}] search->cluster: request canceled before enter queue");
        return Err(Error::ErrorCode(ErrorCodes::SearchCancelQuery(format!(
            "[trace_id {trace_id}] search->cluster: request canceled before enter queue"
        ))));
    }
    tokio::select! {
        res = work_group_need_wait(trace_id, start, req, work_group, user_id) => {
            match res {
                Ok(_) => {
                    return Ok(());
                },
                Err(e) => {
                    metrics::QUERY_PENDING_NUMS
                        .with_label_values(&[&req.org_id])
                        .dec();
                    dist_lock::unlock(locker).await?;
                    return Err(e);
                }
            }
        }
        _ = async {
            let _ = abort_receiver.await;
        } => {
            metrics::QUERY_PENDING_NUMS
                .with_label_values(&[&req.org_id])
                .dec();
            dist_lock::unlock(locker).await?;
            log::warn!("[trace_id {trace_id}] search->cluster: waiting in queue was canceled");
            return Err(Error::ErrorCode(ErrorCodes::SearchCancelQuery(format!("[trace_id {trace_id}] search->cluster: waiting in queue was canceled"))));
        }
    }
}

#[cfg(feature = "enterprise")]
#[tracing::instrument(name = "work_group:need_wait", skip_all, fields(user_id = user_id))]
async fn work_group_need_wait(
    trace_id: &str,
    start: std::time::Instant,
    req: &cluster_rpc::SearchRequest,
    work_group: &Option<o2_enterprise::enterprise::search::WorkGroup>,
    user_id: Option<&str>,
) -> Result<()> {
    loop {
        if start.elapsed().as_millis() as u64 >= req.timeout as u64 * 1000 {
            metrics::QUERY_TIMEOUT_NUMS
                .with_label_values(&[&req.org_id])
                .inc();
            return Err(Error::Message(format!(
                "[trace_id {trace_id}] search: request timeout in queue"
            )));
        }
        match work_group.as_ref().unwrap().need_wait(user_id).await {
            Ok(true) => {
                tokio::time::sleep(tokio::time::Duration::from_millis(100)).await;
            }
            Ok(false) => {
                return Ok(());
            }
            Err(e) => {
                return Err(Error::Message(e.to_string()));
            }
        }
    }
}

async fn merge_grpc_result(
    trace_id: &str,
    sql: Arc<super::sql::Sql>,
    results: Vec<(Node, cluster_rpc::SearchResponse)>,
    is_final_phase: bool,
) -> Result<(Vec<RecordBatch>, ScanStats, bool)> {
    // merge multiple instances data
    let mut scan_stats = search::ScanStats::new();
    let mut batches: Vec<Vec<RecordBatch>> = Vec::new();
    let mut is_partial = false;
    for (_, resp) in results {
        if resp.is_partial {
            is_partial = true;
            continue;
        }
        scan_stats.add(&resp.scan_stats.as_ref().unwrap().into());
        // handle partition data
        if !resp.hits.is_empty() {
            let buf = Cursor::new(resp.hits);
            let reader = ipc::reader::FileReader::try_new(buf, None).unwrap();
            let batch = reader
                .into_iter()
                .map(|v| match v {
                    Ok(v) => v,
                    Err(e) => {
                        panic!(
                            "[trace_id {trace_id}] search->merge_grpc_result: read ipc error: {e}"
                        );
                    }
                })
                .collect::<Vec<_>>();
            batches.push(batch);
        }
    }

    // get the using schema
    let select_wildcard = RE_SELECT_WILDCARD.is_match(sql.origin_sql.as_str());
    let schema_latest = Arc::new(sql.schema.clone());
    let stream_settings = unwrap_stream_settings(&schema_latest).unwrap_or_default();
    let defined_schema_fields = stream_settings.defined_schema_fields.unwrap_or_default();
    let mut schema_latest_map = HashMap::with_capacity(schema_latest.fields().len());
    for field in schema_latest.fields() {
        schema_latest_map.insert(field.name(), field);
    }
    let (schema_latest, _) = if select_wildcard {
        generate_select_start_search_schema(
            &sql,
            schema_latest.as_ref(),
            &schema_latest_map,
            &defined_schema_fields,
        )?
    } else {
        generate_search_schema(&sql, schema_latest.as_ref(), &schema_latest_map)?
    };

    #[cfg(feature = "enterprise")]
    let (abort_sender, abort_receiver) = tokio::sync::oneshot::channel();
    #[cfg(feature = "enterprise")]
    if super::SEARCH_SERVER
        .insert_sender(trace_id, abort_sender)
        .await
        .is_err()
    {
        let err = format!(
            "[trace_id {trace_id}] search->grpc: search canceled after get result from remote node"
        );
        log::error!("{}", err);
        return Err(Error::ErrorCode(ErrorCodes::SearchCancelQuery(err)));
    }

    if !is_final_phase {
        let merge_batch;
        tokio::select! {
            res = super::datafusion::exec::merge_partitions_cluster(
                &sql.org_id,
                sql.meta.offset,
                sql.meta.limit,
                &sql.origin_sql,
                schema_latest,
                batches,
            ) => {
                match res {
                    Ok(res) => merge_batch = res,
                    Err(err) => {
                        log::error!("[trace_id {trace_id}] search->cluster: merge super cluster partitions error: {err}");
                        return Err(Error::ErrorCode(ErrorCodes::ServerInternalError(
                            err.to_string(),
                        )));
                    }
                }
            }
            _ = async {
                #[cfg(feature = "enterprise")]
                let _ = abort_receiver.await;
                #[cfg(not(feature = "enterprise"))]
                futures::future::pending::<()>().await;
            } => {
                log::info!("[trace_id {trace_id}] search->cluster: super cluster merge task is cancel");
                return Err(Error::ErrorCode(ErrorCodes::SearchCancelQuery(format!("[trace_id {trace_id}] search->cluster: super cluster follow cluster merge task is cancel"))));
            }
        }
        Ok((merge_batch, scan_stats, is_partial))
    } else {
        let merge_batch;
        tokio::select! {
            res = super::datafusion::exec::merge_partitions(
                &sql.org_id,
                sql.meta.offset,
                sql.meta.limit,
                &sql.origin_sql,
                schema_latest,
                batches,
            ) => {
                match res {
                    Ok(res) => merge_batch = res,
                    Err(err) => {
                        log::error!("[trace_id {trace_id}] search->cluster: merge partitions error: {err}");
                        return Err(Error::ErrorCode(ErrorCodes::ServerInternalError(
                            err.to_string(),
                        )));
                    }
                }
            }
            _ = async {
                #[cfg(feature = "enterprise")]
                let _ = abort_receiver.await;
                #[cfg(not(feature = "enterprise"))]
                futures::future::pending::<()>().await;
            } => {
                log::info!("[trace_id {trace_id}] search->cluster: final merge task is cancel");
                return Err(Error::ErrorCode(ErrorCodes::SearchCancelQuery(format!("[trace_id {trace_id}] search->cluster: final merge task is cancel"))));
            }
        }
        Ok((merge_batch, scan_stats, is_partial))
    }
}

#[tracing::instrument(skip(sql), fields(org_id = sql.org_id, stream_name = sql.stream_name))]
pub(crate) async fn get_file_list(
    _trace_id: &str,
    sql: &super::sql::Sql,
    stream_type: StreamType,
    time_level: PartitionTimeLevel,
    partition_keys: &[StreamPartition],
) -> Vec<FileKey> {
    let is_local = get_config().common.meta_store_external
        || infra_cluster::get_cached_online_querier_nodes(Some(RoleGroup::Interactive))
            .await
            .unwrap_or_default()
            .len()
            <= 1;
    let (time_min, time_max) = sql.meta.time_range.unwrap();
    let file_list = file_list::query(
        &sql.org_id,
        &sql.stream_name,
        stream_type,
        time_level,
        time_min,
        time_max,
        is_local,
    )
    .await
    .unwrap_or_default();

    let mut files = Vec::with_capacity(file_list.len());
    for file in file_list {
        if sql
            .match_source(&file, false, false, stream_type, partition_keys)
            .await
        {
            files.push(file.to_owned());
        }
    }
    files.sort_by(|a, b| a.key.cmp(&b.key));
    files.dedup_by(|a, b| a.key == b.key);
    files
}

#[tracing::instrument(skip(sql), fields(org_id = sql.org_id, stream_name = sql.stream_name))]
pub(crate) async fn get_file_id_list(
    _trace_id: &str,
    sql: &super::sql::Sql,
    stream_type: StreamType,
    time_level: PartitionTimeLevel,
    partition_keys: &[StreamPartition],
) -> Vec<FileQueryData> {
    let is_local = get_config().common.meta_store_external
        || infra_cluster::get_cached_online_querier_nodes(Some(RoleGroup::Interactive))
            .await
            .unwrap_or_default()
            .len()
            <= 1;
    let (time_min, time_max) = sql.meta.time_range.unwrap();
    let file_list = file_list::query_ids(
        &sql.org_id,
        &sql.stream_name,
        stream_type,
        time_level,
        time_min,
        time_max,
        is_local,
    )
    .await
    .unwrap_or_default();

    let mut files = Vec::with_capacity(file_list.len());
    for file in file_list {
        let source = FileKey {
            key: file.key.clone(),
            meta: FileMeta::default(),
            deleted: false,
            segment_ids: None,
        };
        if sql
            .match_source(&source, false, false, stream_type, partition_keys)
            .await
        {
            files.push(file);
        }
    }
    files.sort_by(|a, b| a.key.cmp(&b.key));
    files.dedup_by(|a, b| a.key == b.key);
    files
}

pub(crate) fn partition_file_by_bytes(
    file_keys: &[FileQueryData],
    num_nodes: usize,
) -> Vec<Vec<&FileQueryData>> {
    let mut partitions: Vec<Vec<&FileQueryData>> = vec![Vec::new(); num_nodes];
    let sum_original_size = file_keys.iter().map(|fk| fk.original_size).sum::<i64>();
    let avg_size = sum_original_size / num_nodes as i64;
    let mut node_size = 0;
    let mut node_k = 0;
    for fk in file_keys {
        node_size += fk.original_size;
        if node_size >= avg_size && node_k != num_nodes - 1 && !partitions[node_k].is_empty() {
            node_size = fk.original_size;
            node_k += 1;
            partitions[node_k].push(fk);
            continue;
        }
        partitions[node_k].push(fk);
    }
    partitions
}

pub(crate) async fn partition_file_by_hash<'a>(
    file_keys: &'a [FileQueryData],
    nodes: &'a [Node],
    group: Option<RoleGroup>,
) -> Vec<Vec<&'a FileQueryData>> {
    let mut node_idx = HashMap::with_capacity(nodes.len());
    let mut idx = 0;
    for node in nodes {
        if !node.is_querier() {
            continue;
        }
        node_idx.insert(&node.name, idx);
        idx += 1;
    }
    let mut partitions: Vec<Vec<&FileQueryData>> = vec![Vec::new(); idx];
    for fk in file_keys {
<<<<<<< HEAD
        let node_uuid =
            infra_cluster::get_node_from_consistent_hash(&fk.id.to_string(), &Role::Querier, group)
=======
        let node_name =
            infra_cluster::get_node_from_consistent_hash(&fk.key, &Role::Querier, group)
>>>>>>> fca006f7
                .await
                .expect("there is no querier node in consistent hash ring");
        let idx = match node_idx.get(&node_name) {
            Some(idx) => *idx,
            None => {
                log::error!(
                    "partition_file_by_hash: {} not found in node_idx",
                    node_name
                );
                0
            }
        };
        partitions[idx].push(fk);
    }
    partitions
}

fn handle_table_response(
    schema: Arc<Schema>,
    sources: Vec<json::Value>,
) -> (Vec<String>, Vec<json::Value>) {
    let columns = schema
        .fields()
        .iter()
        .map(|f| f.name().to_string())
        .collect::<Vec<_>>();
    let mut table = Vec::with_capacity(sources.len());
    for row in &sources {
        let mut new_row = Vec::with_capacity(columns.len());
        let row = row.as_object().unwrap();
        for column in &columns {
            let value = match row.get(column) {
                Some(v) => v.to_owned(),
                None => json::Value::Null,
            };
            new_row.push(value);
        }
        table.push(json::Value::Array(new_row));
    }
    (columns, table)
}

fn handle_metrics_response(sources: Vec<json::Value>) -> Vec<json::Value> {
    // handle metrics response
    let mut results_metrics: HashMap<String, json::Value> = HashMap::with_capacity(16);
    let mut results_values: HashMap<String, Vec<[json::Value; 2]>> = HashMap::with_capacity(16);
    let cfg = get_config();
    for source in sources {
        let fields = source.as_object().unwrap();
        let mut key = Vec::with_capacity(fields.len());
        fields.iter().for_each(|(k, v)| {
            if *k != cfg.common.column_timestamp && k != "value" {
                key.push(format!("{k}_{v}"));
            }
        });
        let key = key.join("_");
        if !results_metrics.contains_key(&key) {
            let mut fields = fields.clone();
            fields.remove(&cfg.common.column_timestamp);
            fields.remove("value");
            results_metrics.insert(key.clone(), json::Value::Object(fields));
        }
        let entry = results_values.entry(key).or_default();
        let value = [
            fields.get(&cfg.common.column_timestamp).unwrap().to_owned(),
            json::Value::String(fields.get("value").unwrap().to_string()),
        ];
        entry.push(value);
    }

    let mut new_sources = Vec::with_capacity(results_metrics.len());
    for (key, metrics) in results_metrics {
        new_sources.push(json::json!({
            "metrics": metrics,
            "values": results_values.get(&key).unwrap(),
        }));
    }

    new_sources
}

async fn get_file_list_by_inverted_index(
    meta: Arc<super::sql::Sql>,
    mut idx_req: cluster_rpc::SearchRequest,
    file_list: &[FileQueryData],
) -> Result<(Vec<FileQueryData>, usize, usize)> {
    let start = std::time::Instant::now();
    let cfg = get_config();

    let stream_type = StreamType::from(idx_req.stream_type.as_str());
    let file_list_map = file_list
        .iter()
        .map(|f| (f.key.clone(), f))
        .collect::<HashMap<_, _>>();

    // Get all the unique terms which the user has searched.
    let terms = meta
        .fts_terms
        .iter()
        .filter_map(|t| {
            let tokens = split_token(t, &cfg.common.inverted_index_split_chars);
            // If tokens empty return None so terms is empty hashset
            if tokens.is_empty() {
                return None;
            }
            Some(
                tokens
                    .into_iter()
                    .max_by_key(|key| key.len())
                    .unwrap_or_default(),
            )
        })
        .collect::<HashSet<String>>();

    let fts_condition = terms
        .iter()
        .map(|x| format!("term LIKE '%{x}%'"))
        .collect::<Vec<_>>()
        .join(" OR ");
    let fts_condition = if fts_condition.is_empty() {
        fts_condition
    } else if cfg.common.inverted_index_old_format && stream_type == StreamType::Logs {
        format!(
            "((field = '{}' OR field IS NULL) AND ({}))",
            INDEX_FIELD_NAME_FOR_ALL, fts_condition
        )
    } else {
        format!(
            "(field = '{}' AND ({}))",
            INDEX_FIELD_NAME_FOR_ALL, fts_condition
        )
    };

    // Process index terms
    let index_terms = meta
        .index_terms
        .iter()
        .map(|(field, values)| {
            if values.len() > 1 {
                format!("(field = '{field}' AND term IN ('{}'))", values.join("','"))
            } else {
                format!(
                    "(field = '{field}' AND term = '{}')",
                    values.first().unwrap()
                )
            }
        })
        .collect::<Vec<_>>();
    let index_condition = index_terms.join(" OR ");

    // If both empty return original file list with other params as 0
    let search_condition = match (index_condition.is_empty(), fts_condition.is_empty()) {
        (true, true) => {
            return Ok((file_list.to_vec(), 0, 0));
        }
        (true, false) => fts_condition,
        (false, true) => index_condition,
        _ => {
            format!("{} OR {}", fts_condition, index_condition)
        }
    };

    let index_stream_name =
        if get_config().common.inverted_index_old_format && stream_type == StreamType::Logs {
            meta.stream_name.to_string()
        } else {
            format!("{}_{}", meta.stream_name, stream_type)
        };
    let query = format!(
        "SELECT file_name, deleted, segment_ids FROM \"{}\" WHERE {}",
        index_stream_name, search_condition,
    );

    idx_req.stream_type = StreamType::Index.to_string();
    idx_req.query.as_mut().unwrap().sql = query;
    idx_req.query.as_mut().unwrap().from = 0;
    idx_req.query.as_mut().unwrap().size = QUERY_WITH_NO_LIMIT;
    idx_req.query.as_mut().unwrap().uses_zo_fn = false;
    idx_req.query.as_mut().unwrap().track_total_hits = false;
    idx_req.query.as_mut().unwrap().query_fn = "".to_string();

    let idx_resp: search::Response = http::search(idx_req).await?;
    // get deleted file
    let deleted_files = idx_resp
        .hits
        .iter()
        .filter_map(|hit| {
            if hit.get("deleted").unwrap().as_bool().unwrap() {
                Some(hit.get("file_name").unwrap().as_str().unwrap())
            } else {
                None
            }
        })
        .collect::<HashSet<_>>();

    // Merge bitmap segment_ids of the same file
    let mut idx_file_list: HashMap<String, FileQueryData> = HashMap::default();
    for item in idx_resp.hits.iter() {
        let filename = match item.get("file_name") {
            None => continue,
            Some(v) => v.as_str().unwrap(),
        };
        if deleted_files.contains(&filename) {
            continue;
        }
        let prefixed_filename = format!(
            "files/{}/{}/{}/{}",
            meta.org_id, stream_type, meta.stream_name, filename
        );
        let Some(query_data) = file_list_map.get(&prefixed_filename) else {
            continue;
        };
        let segment_ids = match item.get("segment_ids") {
            None => None,
            Some(v) => hex::decode(v.as_str().unwrap()).ok(),
        };

        let entry = idx_file_list
            .entry(prefixed_filename)
            .or_insert(FileQueryData {
                id: query_data.id,
                key: query_data.key.clone(),
                original_size: query_data.original_size,
                segment_ids: None,
            });

        match (&entry.segment_ids, &segment_ids) {
            (Some(_), None) => {}
            (Some(bin_data), Some(segment_ids)) => {
                let mut bv = BitVec::from_slice(bin_data);
                bv |= BitVec::from_slice(segment_ids);
                entry.segment_ids = Some(bv.into_vec());
            }
            (None, _) => {
                entry.segment_ids = segment_ids;
            }
        }
    }
    let mut idx_file_list = idx_file_list
        .into_iter()
        .map(|(_, f)| f)
        .collect::<Vec<_>>();
    // sorted by _timestamp
    // idx_file_list.sort_by(|a, b| a.meta.min_ts.cmp(&b.meta.min_ts));
    Ok((
        idx_file_list,
        idx_resp.scan_size,
        start.elapsed().as_millis() as usize,
    ))
}

#[cfg(test)]
mod tests {
    use super::*;

    // #[test]
    // fn test_partition_file_by_bytes() {
    //     use config::meta::stream::FileMeta;

    //     let vec = vec![
    //         FileKey::new(
    //             "",
    //             FileMeta {
    //                 min_ts: -1,
    //                 max_ts: -1,
    //                 records: -1,
    //                 original_size: 256,
    //                 compressed_size: -1,
    //                 flattened: false,
    //             },
    //             false,
    //         ),
    //         FileKey::new(
    //             "",
    //             FileMeta {
    //                 min_ts: -1,
    //                 max_ts: -1,
    //                 records: -1,
    //                 original_size: 256,
    //                 compressed_size: -1,
    //                 flattened: false,
    //             },
    //             false,
    //         ),
    //         FileKey::new(
    //             "",
    //             FileMeta {
    //                 min_ts: -1,
    //                 max_ts: -1,
    //                 records: -1,
    //                 original_size: 100,
    //                 compressed_size: -1,
    //                 flattened: false,
    //             },
    //             false,
    //         ),
    //         FileKey::new(
    //             "",
    //             FileMeta {
    //                 min_ts: -1,
    //                 max_ts: -1,
    //                 records: -1,
    //                 original_size: 256,
    //                 compressed_size: -1,
    //                 flattened: false,
    //             },
    //             false,
    //         ),
    //         FileKey::new(
    //             "",
    //             FileMeta {
    //                 min_ts: -1,
    //                 max_ts: -1,
    //                 records: -1,
    //                 original_size: 1,
    //                 compressed_size: -1,
    //                 flattened: false,
    //             },
    //             false,
    //         ),
    //         FileKey::new(
    //             "",
    //             FileMeta {
    //                 min_ts: -1,
    //                 max_ts: -1,
    //                 records: -1,
    //                 original_size: 256,
    //                 compressed_size: -1,
    //                 flattened: false,
    //             },
    //             false,
    //         ),
    //         FileKey::new(
    //             "",
    //             FileMeta {
    //                 min_ts: -1,
    //                 max_ts: -1,
    //                 records: -1,
    //                 original_size: 200,
    //                 compressed_size: -1,
    //                 flattened: false,
    //             },
    //             false,
    //         ),
    //         FileKey::new(
    //             "",
    //             FileMeta {
    //                 min_ts: -1,
    //                 max_ts: -1,
    //                 records: -1,
    //                 original_size: 30,
    //                 compressed_size: -1,
    //                 flattened: false,
    //             },
    //             false,
    //         ),
    //         FileKey::new(
    //             "",
    //             FileMeta {
    //                 min_ts: -1,
    //                 max_ts: -1,
    //                 records: -1,
    //                 original_size: 90,
    //                 compressed_size: -1,
    //                 flattened: false,
    //             },
    //             false,
    //         ),
    //         FileKey::new(
    //             "",
    //             FileMeta {
    //                 min_ts: -1,
    //                 max_ts: -1,
    //                 records: -1,
    //                 original_size: 256,
    //                 compressed_size: -1,
    //                 flattened: false,
    //             },
    //             false,
    //         ),
    //         FileKey::new(
    //             "",
    //             FileMeta {
    //                 min_ts: -1,
    //                 max_ts: -1,
    //                 records: -1,
    //                 original_size: 5,
    //                 compressed_size: -1,
    //                 flattened: false,
    //             },
    //             false,
    //         ),
    //         FileKey::new(
    //             "",
    //             FileMeta {
    //                 min_ts: -1,
    //                 max_ts: -1,
    //                 records: -1,
    //                 original_size: 150,
    //                 compressed_size: -1,
    //                 flattened: false,
    //             },
    //             false,
    //         ),
    //     ];
    //     let expected: Vec<Vec<i64>> = vec![
    //         vec![256, 256, 100],
    //         vec![256, 1, 256],
    //         vec![200, 30, 90, 256, 5, 150],
    //     ];
    //     let byte = partition_file_by_bytes(&vec, 3);
    //     for value in byte
    //         .iter()
    //         .map(|x| x.iter().map(|v| v.meta.original_size).collect::<Vec<i64>>())
    //         .enumerate()
    //     {
    //         assert_eq!(value.1, expected.get(value.0).unwrap().clone());
    //     }
    // }
}<|MERGE_RESOLUTION|>--- conflicted
+++ resolved
@@ -970,13 +970,8 @@
     }
     let mut partitions: Vec<Vec<&FileQueryData>> = vec![Vec::new(); idx];
     for fk in file_keys {
-<<<<<<< HEAD
-        let node_uuid =
+        let node_name =
             infra_cluster::get_node_from_consistent_hash(&fk.id.to_string(), &Role::Querier, group)
-=======
-        let node_name =
-            infra_cluster::get_node_from_consistent_hash(&fk.key, &Role::Querier, group)
->>>>>>> fca006f7
                 .await
                 .expect("there is no querier node in consistent hash ring");
         let idx = match node_idx.get(&node_name) {
